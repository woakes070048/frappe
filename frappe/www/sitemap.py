--- conflicted
+++ resolved
@@ -5,7 +5,7 @@
 
 import frappe
 from frappe.model.document import get_controller
-from frappe.utils import get_datetime, get_url, nowdate
+from frappe.utils import get_url, nowdate
 from frappe.website.router import get_pages
 
 no_cache = 1
@@ -18,23 +18,13 @@
 
 	for route, page in get_pages().items():
 		if page.sitemap:
-<<<<<<< HEAD
-			links.append(
-				{"loc": get_url(quote(page.name.encode("utf-8"))), "lastmod": nowdate()}
-			)
-=======
 			links.append({"loc": get_url(quote(page.name.encode("utf-8"))), "lastmod": nowdate()})
->>>>>>> 0ed94406
 
 	for route, data in get_public_pages_from_doctypes().items():
 		links.append(
 			{
 				"loc": get_url(quote((route or "").encode("utf-8"))),
-<<<<<<< HEAD
 				"lastmod": f"{data['modified']:%Y-%m-%d}",
-=======
-				"lastmod": get_datetime(data.get("modified")).strftime("%Y-%m-%d"),
->>>>>>> 0ed94406
 			}
 		)
 
@@ -46,34 +36,19 @@
 
 	def get_sitemap_routes():
 		routes = {}
-<<<<<<< HEAD
 		doctypes_with_web_view = frappe.get_all(
 			"DocType",
 			filters={"has_web_view": True, "allow_guest_to_view": True},
 			pluck="name",
 		)
-=======
-		doctypes_with_web_view = [
-			d.name for d in frappe.db.get_all("DocType", {"has_web_view": 1, "allow_guest_to_view": 1})
-		]
->>>>>>> 0ed94406
 
 		for doctype in doctypes_with_web_view:
 			controller = get_controller(doctype)
 			meta = frappe.get_meta(doctype)
-			condition_field = (
-				meta.is_published_field or controller.website.condition_field
-			)
+			condition_field = meta.is_published_field or controller.website.condition_field
 
-<<<<<<< HEAD
 			if not condition_field:
 				continue
-=======
-			try:
-				res = frappe.db.get_all(doctype, ["route", "name", "modified"], {condition_field: 1})
-				for r in res:
-					routes[r.route] = {"doctype": doctype, "name": r.name, "modified": r.modified}
->>>>>>> 0ed94406
 
 			try:
 				res = frappe.get_all(
@@ -84,7 +59,6 @@
 			except Exception as e:
 				if not frappe.db.is_missing_column(e):
 					raise e
-<<<<<<< HEAD
 
 			for r in res:
 				routes[r.route] = {
@@ -92,8 +66,6 @@
 					"name": r.name,
 					"modified": r.modified,
 				}
-=======
->>>>>>> 0ed94406
 
 		return routes
 
