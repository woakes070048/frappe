# Copyright (c) 2015, Frappe Technologies Pvt. Ltd. and Contributors
# MIT License. See license.txt
"""
Events:
	always
	daily
	monthly
	weekly
"""

from __future__ import unicode_literals, print_function

import frappe, os, time
import schedule
from frappe.utils import now_datetime, get_datetime
from frappe.utils import get_sites
from frappe.core.doctype.user.user import STANDARD_USERS
from frappe.utils.background_jobs import get_jobs

DATETIME_FORMAT = '%Y-%m-%d %H:%M:%S'

def start_scheduler():
	'''Run enqueue_events_for_all_sites every 2 minutes (default).
	Specify scheduler_interval in seconds in common_site_config.json'''

	schedule.every(60).seconds.do(enqueue_events_for_all_sites)

	while True:
		schedule.run_pending()
		time.sleep(1)

def enqueue_events_for_all_sites():
	'''Loop through sites and enqueue events that are not already queued'''

	if os.path.exists(os.path.join('.', '.restarting')):
		# Don't add task to queue if webserver is in restart mode
		return

	with frappe.init_site():
		sites = get_sites()

	for site in sites:
		try:
			enqueue_events_for_site(site=site)
		except:
			# it should try to enqueue other sites
			print(frappe.get_traceback())

def enqueue_events_for_site(site):
	def log_and_raise():
		frappe.logger(__name__).error('Exception in Enqueue Events for Site {0}'.format(site) +
			'\n' + frappe.get_traceback())
		raise # pylint: disable=misplaced-bare-raise

	try:
		frappe.init(site=site)
		frappe.connect()
		if is_scheduler_inactive():
			return

		enqueue_events(site=site)

		frappe.logger(__name__).debug('Queued events for site {0}'.format(site))
	except frappe.db.OperationalError as e:
		if frappe.db.is_access_denied(e):
			frappe.logger(__name__).debug('Access denied for site {0}'.format(site))
		else:
			log_and_raise()
	except:
		log_and_raise()

	finally:
		frappe.destroy()

def enqueue_events(site):
	if schedule_jobs_based_on_activity():
		frappe.flags.enqueued_jobs = []
		queued_jobs = get_jobs(site=site, key='job_type').get(site) or []
		for job_type in frappe.get_all('Scheduled Job Type', ('name', 'method'), dict(stopped=0)):
			if not job_type.method in queued_jobs:
				# don't add it to queue if still pending
				frappe.get_doc('Scheduled Job Type', job_type.name).enqueue()

def is_scheduler_inactive():
	if frappe.local.conf.maintenance_mode:
		return True

	if frappe.local.conf.pause_scheduler:
		return True

	if is_scheduler_disabled():
		return True

	return False

def is_scheduler_disabled():
	if frappe.conf.disable_scheduler:
		return True

	return not frappe.utils.cint(frappe.db.get_single_value("System Settings", "enable_scheduler"))

def toggle_scheduler(enable):
	frappe.db.set_value("System Settings", None, "enable_scheduler", 1 if enable else 0)

def enable_scheduler():
	toggle_scheduler(True)

def disable_scheduler():
	toggle_scheduler(False)

def schedule_jobs_based_on_activity(check_time=None):
	'''Returns True for active sites defined by Activity Log
	Returns True for inactive sites once in 24 hours'''
	if is_dormant(check_time=check_time):
		# ensure last job is one day old
		last_job_timestamp = frappe.db.get_last_created('Scheduled Job Log')
		if not last_job_timestamp:
			return True
		else:
			if ((check_time  or now_datetime()) - last_job_timestamp).total_seconds() >= 86400:
				# one day is passed since jobs are run, so lets do this
				return True
			else:
				# schedulers run in the last 24 hours, do nothing
				return False
	else:
		# site active, lets run the jobs
		return True

def is_dormant(check_time=None):
	last_activity_log_timestamp = frappe.db.get_last_created('Activity Log')
	since = (frappe.get_system_settings('dormant_days') or 4) * 86400
	if not last_activity_log_timestamp:
		return True
	if ((check_time or now_datetime()) - last_activity_log_timestamp).total_seconds() >= since:
		return True

<<<<<<< HEAD
	return False
=======
def get_last_active():
	return frappe.db.sql("""SELECT MAX(`last_active`) FROM `tabUser`
		WHERE `user_type` = 'System User' AND `name` NOT IN ({standard_users})"""
		.format(standard_users=", ".join(["%s"]*len(STANDARD_USERS))),
		STANDARD_USERS)[0][0]

@frappe.whitelist()
def activate_scheduler():
	if is_scheduler_disabled():
		enable_scheduler()
	if frappe.conf.pause_scheduler:
		update_site_config('pause_scheduler', 0)
>>>>>>> 1aa7824a
<|MERGE_RESOLUTION|>--- conflicted
+++ resolved
@@ -134,20 +134,12 @@
 		return True
 	if ((check_time or now_datetime()) - last_activity_log_timestamp).total_seconds() >= since:
 		return True
+	return False
 
-<<<<<<< HEAD
-	return False
-=======
-def get_last_active():
-	return frappe.db.sql("""SELECT MAX(`last_active`) FROM `tabUser`
-		WHERE `user_type` = 'System User' AND `name` NOT IN ({standard_users})"""
-		.format(standard_users=", ".join(["%s"]*len(STANDARD_USERS))),
-		STANDARD_USERS)[0][0]
 
 @frappe.whitelist()
 def activate_scheduler():
 	if is_scheduler_disabled():
 		enable_scheduler()
 	if frappe.conf.pause_scheduler:
-		update_site_config('pause_scheduler', 0)
->>>>>>> 1aa7824a
+		update_site_config('pause_scheduler', 0)