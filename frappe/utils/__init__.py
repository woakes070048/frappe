# Copyright (c) 2015, Frappe Technologies Pvt. Ltd. and Contributors
# MIT License. See license.txt

import functools
import hashlib
import io
import json
import os
import re
import sys
import traceback
import typing
from email.header import decode_header, make_header
from email.utils import formataddr, parseaddr
from gzip import GzipFile
from typing import Generator, Iterable
<<<<<<< HEAD
=======

>>>>>>> 1419a28e
from urllib.parse import quote, urlparse
from werkzeug.test import Client

import frappe
# utility functions like cint, int, flt, etc.
from frappe.utils.data import *
from frappe.utils.html_utils import sanitize_html

default_fields = ['doctype', 'name', 'owner', 'creation', 'modified', 'modified_by',
	'parent', 'parentfield', 'parenttype', 'idx', 'docstatus']


def get_fullname(user=None):
	"""get the full name (first name + last name) of the user from User"""
	if not user:
		user = frappe.session.user

	if not hasattr(frappe.local, "fullnames"):
		frappe.local.fullnames = {}

	if not frappe.local.fullnames.get(user):
		p = frappe.db.get_value("User", user, ["first_name", "last_name"], as_dict=True)
		if p:
			frappe.local.fullnames[user] = " ".join(filter(None,
				[p.get('first_name'), p.get('last_name')])) or user
		else:
			frappe.local.fullnames[user] = user

	return frappe.local.fullnames.get(user)

def get_email_address(user=None):
	"""get the email address of the user from User"""
	if not user:
		user = frappe.session.user

	return frappe.db.get_value("User", user, "email")

def get_formatted_email(user, mail=None):
	"""get Email Address of user formatted as: `John Doe <johndoe@example.com>`"""
	fullname = get_fullname(user)

	if not mail:
		mail = get_email_address(user) or validate_email_address(user)

	if not mail:
		return ''
	else:
		return cstr(make_header(decode_header(formataddr((fullname, mail)))))

def extract_email_id(email):
	"""fetch only the email part of the Email Address"""
	email_id = parse_addr(email)[1]
<<<<<<< HEAD
	if email_id and isinstance(email_id, bytes):
=======
	if email_id and isinstance(email_id, str) and not isinstance(email_id, str):
>>>>>>> 1419a28e
		email_id = email_id.decode("utf-8", "ignore")
	return email_id

def validate_phone_number(phone_number, throw=False):
	"""Returns True if valid phone number"""
	if not phone_number:
		return False

	phone_number = phone_number.strip()
	match = re.match(r"([0-9\ \+\_\-\,\.\*\#\(\)]){1,20}$", phone_number)

	if not match and throw:
		frappe.throw(frappe._("{0} is not a valid Phone Number").format(phone_number), frappe.InvalidPhoneNumberError)

	return bool(match)

def validate_name(name, throw=False):
	"""Returns True if the name is valid
	valid names may have unicode and ascii characters, dash, quotes, numbers
	anything else is considered invalid
	"""
	if not name:
		return False

	name = name.strip()
	match = re.match(r"^[\w][\w\'\-]*([ \w][\w\'\-]+)*$", name)

	if not match and throw:
		frappe.throw(frappe._("{0} is not a valid Name").format(name), frappe.InvalidNameError)

	return bool(match)

def validate_email_address(email_str, throw=False):
	"""Validates the email string"""
	email = email_str = (email_str or "").strip()

	def _check(e):
		_valid = True
		if not e:
			_valid = False

		if 'undisclosed-recipient' in e:
			return False

		elif " " in e and "<" not in e:
			# example: "test@example.com test2@example.com" will return "test@example.comtest2" after parseaddr!!!
			_valid = False

		else:
			email_id = extract_email_id(e)
			match = re.match("[a-z0-9!#$%&'*+/=?^_`{|}~-]+(?:\.[a-z0-9!#$%&'*+/=?^_`{|}~-]+)*@(?:[a-z0-9](?:[a-z0-9-]*[a-z0-9])?\.)+[a-z0-9](?:[a-z0-9-]*[a-z0-9])?", email_id.lower()) if email_id else None

			if not match:
				_valid = False
			else:
				matched = match.group(0)
				if match:
					match = matched==email_id.lower()

		if not _valid:
			if throw:
				invalid_email = frappe.utils.escape_html(e)
				frappe.throw(frappe._("{0} is not a valid Email Address").format(invalid_email),
					frappe.InvalidEmailAddressError)
			return None
		else:
			return matched

	out = []
	for e in email_str.split(','):
		email = _check(e.strip())
		if email:
			out.append(email)

	return ', '.join(out)

def split_emails(txt):
	email_list = []

	# emails can be separated by comma or newline
	s = re.sub(r'[\t\n\r]', ' ', cstr(txt))
	for email in re.split('''[,\\n](?=(?:[^"]|"[^"]*")*$)''', s):
		email = strip(cstr(email))
		if email:
			email_list.append(email)

	return email_list

def validate_url(txt, throw=False, valid_schemes=None):
	"""
		Checks whether `txt` has a valid URL string

		Parameters:
			throw (`bool`): throws a validationError if URL is not valid
			valid_schemes (`str` or `list`): if provided checks the given URL's scheme against this

		Returns:
			bool: if `txt` represents a valid URL
	"""
	url = urlparse(txt)
	is_valid = bool(url.netloc)

	# Handle scheme validation
	if isinstance(valid_schemes, str):
		is_valid = is_valid and (url.scheme == valid_schemes)
	elif isinstance(valid_schemes, (list, tuple, set)):
		is_valid = is_valid and (url.scheme in valid_schemes)

	if not is_valid and throw:
		frappe.throw(
			frappe._("'{0}' is not a valid URL").format(frappe.bold(txt))
		)

	return is_valid

def random_string(length):
	"""generate a random string"""
	import string
	from random import choice
	return ''.join([choice(string.ascii_letters + string.digits) for i in range(length)])


def has_gravatar(email):
	'''Returns gravatar url if user has set an avatar at gravatar.com'''
	import requests

	if (frappe.flags.in_import
		or frappe.flags.in_install
		or frappe.flags.in_test):
		# no gravatar if via upload
		# since querying gravatar for every item will be slow
		return ''

	hexdigest = hashlib.md5(frappe.as_unicode(email).encode('utf-8')).hexdigest()

	gravatar_url = "https://secure.gravatar.com/avatar/{hash}?d=404&s=200".format(hash=hexdigest)
	try:
		res = requests.get(gravatar_url)
		if res.status_code==200:
			return gravatar_url
		else:
			return ''
	except requests.exceptions.ConnectionError:
		return ''

def get_gravatar_url(email):
	return "https://secure.gravatar.com/avatar/{hash}?d=mm&s=200".format(hash=hashlib.md5(email.encode('utf-8')).hexdigest())

def get_gravatar(email):
	from frappe.utils.identicon import Identicon

	gravatar_url = has_gravatar(email)

	if not gravatar_url:
		gravatar_url = Identicon(email).base64()

	return gravatar_url

def get_traceback() -> str:
	"""
		 Returns the traceback of the Exception
	"""
	exc_type, exc_value, exc_tb = sys.exc_info()

	if not any([exc_type, exc_value, exc_tb]):
		return ""

	trace_list = traceback.format_exception(exc_type, exc_value, exc_tb)
	return "".join(cstr(t) for t in trace_list)

def log(event, details):
	frappe.logger().info(details)

def dict_to_str(args, sep = '&'):
	"""
	Converts a dictionary to URL
	"""
	t = []
	for k in list(args):
		t.append(str(k)+'='+quote(str(args[k] or '')))
	return sep.join(t)

def list_to_str(seq, sep = ', '):
	"""Convert a sequence into a string using seperator.

	Same as str.join, but does type conversion and strip extra spaces.
	"""
	return sep.join(map(str.strip, map(str, seq)))

# Get Defaults
# ==============================================================================

def get_defaults(key=None):
	"""
	Get dictionary of default values from the defaults, or a value if key is passed
	"""
	return frappe.db.get_defaults(key)

def set_default(key, val):
	"""
	Set / add a default value to defaults`
	"""
	return frappe.db.set_default(key, val)

def remove_blanks(d):
	"""
		Returns d with empty ('' or None) values stripped
	"""
	empty_keys = []
	for key in d:
		if d[key]=='' or d[key]==None:
			# del d[key] raises runtime exception, using a workaround
			empty_keys.append(key)
	for key in empty_keys:
		del d[key]

	return d

def strip_html_tags(text):
	"""Remove html tags from text"""
	return re.sub("\<[^>]*\>", "", text)

def get_file_timestamp(fn):
	"""
		Returns timestamp of the given file
	"""
	from frappe.utils import cint

	try:
		return str(cint(os.stat(fn).st_mtime))
	except OSError as e:
		if e.args[0]!=2:
			raise
		else:
			return None

# to be deprecated
def make_esc(esc_chars):
	"""
		Function generator for Escaping special characters
	"""
	return lambda s: ''.join(['\\' + c if c in esc_chars else c for c in s])

# esc / unescape characters -- used for command line
def esc(s, esc_chars):
	"""
		Escape special characters
	"""
	if not s:
		return ""
	for c in esc_chars:
		esc_str = '\\' + c
		s = s.replace(c, esc_str)
	return s

def unesc(s, esc_chars):
	"""
		UnEscape special characters
	"""
	for c in esc_chars:
		esc_str = '\\' + c
		s = s.replace(esc_str, c)
	return s

def execute_in_shell(cmd, verbose=0, low_priority=False):
	# using Popen instead of os.system - as recommended by python docs
	import tempfile
	from subprocess import Popen

	with tempfile.TemporaryFile() as stdout:
		with tempfile.TemporaryFile() as stderr:
			kwargs = {
				"shell": True,
				"stdout": stdout,
				"stderr": stderr
			}

			if low_priority:
				kwargs["preexec_fn"] = lambda: os.nice(10)

			p = Popen(cmd, **kwargs)
			p.wait()

			stdout.seek(0)
			out = stdout.read()

			stderr.seek(0)
			err = stderr.read()

	if verbose:
		if err: print(err)
		if out: print(out)

	return err, out

def get_path(*path, **kwargs):
	base = kwargs.get('base')
	if not base:
		base = frappe.local.site_path
	return os.path.join(base, *path)

def get_site_base_path(sites_dir=None, hostname=None):
	return frappe.local.site_path

def get_site_path(*path):
	return get_path(base=get_site_base_path(), *path)

def get_files_path(*path, **kwargs):
	return get_site_path("private" if kwargs.get("is_private") else "public", "files", *path)

def get_bench_path():
	return os.path.realpath(os.path.join(os.path.dirname(frappe.__file__), '..', '..', '..'))

def get_backups_path():
	return get_site_path("private", "backups")

def get_request_site_address(full_address=False):
	return get_url(full_address=full_address)

def get_site_url(site):
	return 'http://{site}:{port}'.format(
		site=site,
		port=frappe.get_conf(site).webserver_port
	)

def encode_dict(d, encoding="utf-8"):
	for key in d:
<<<<<<< HEAD
		if isinstance(d[key], str):
=======
		if isinstance(d[key], str) and isinstance(d[key], str):
>>>>>>> 1419a28e
			d[key] = d[key].encode(encoding)

	return d

def decode_dict(d, encoding="utf-8"):
	for key in d:
<<<<<<< HEAD
		if isinstance(d[key], bytes):
=======
		if isinstance(d[key], str) and not isinstance(d[key], str):
>>>>>>> 1419a28e
			d[key] = d[key].decode(encoding, "ignore")

	return d

@functools.lru_cache()
def get_site_name(hostname):
	return hostname.split(':')[0]

def get_disk_usage():
	"""get disk usage of files folder"""
	files_path = get_files_path()
	if not os.path.exists(files_path):
		return 0
	err, out = execute_in_shell("du -hsm {files_path}".format(files_path=files_path))
	return cint(out.split("\n")[-2].split("\t")[0])

def touch_file(path):
	with open(path, 'a'):
		os.utime(path, None)
	return path

def get_test_client():
	from frappe.app import application
	return Client(application)

def get_hook_method(hook_name, fallback=None):
	method = frappe.get_hooks().get(hook_name)
	if method:
		method = frappe.get_attr(method[0])
		return method
	if fallback:
		return fallback

def call_hook_method(hook, *args, **kwargs):
	out = None
	for method_name in frappe.get_hooks(hook):
		out = out or frappe.get_attr(method_name)(*args, **kwargs)

	return out

def is_cli() -> bool:
	"""Returns True if current instance is being run via a terminal
	"""
	invoked_from_terminal = False
	try:
		invoked_from_terminal = bool(os.get_terminal_size())
	except Exception:
		invoked_from_terminal = sys.stdin.isatty()
	return invoked_from_terminal

def update_progress_bar(txt, i, l):
	if os.environ.get("CI"):
		if i == 0:
			sys.stdout.write(txt)

		sys.stdout.write(".")
		sys.stdout.flush()
		return

	if not getattr(frappe.local, 'request', None) or is_cli():
		lt = len(txt)
		try:
			col = 40 if os.get_terminal_size().columns > 80 else 20
		except OSError:
			# in case function isn't being called from a terminal
			col = 40

		if lt < 36:
			txt = txt + " "*(36-lt)

		complete = int(float(i+1) / l * col)
		completion_bar = ("=" * complete).ljust(col, ' ')
		percent_complete = str(int(float(i+1) / l * 100))
		sys.stdout.write("\r{0}: [{1}] {2}%".format(txt, completion_bar, percent_complete))
		sys.stdout.flush()

def get_html_format(print_path):
	html_format = None
	if os.path.exists(print_path):
		with open(print_path, "r") as f:
			html_format = f.read()

		for include_directive, path in re.findall("""({% include ['"]([^'"]*)['"] %})""", html_format):
			for app_name in frappe.get_installed_apps():
				include_path = frappe.get_app_path(app_name, *path.split(os.path.sep))
				if os.path.exists(include_path):
					with open(include_path, "r") as f:
						html_format = html_format.replace(include_directive, f.read())
					break

	return html_format

def is_markdown(text):
	if "<!-- markdown -->" in text:
		return True
	elif "<!-- html -->" in text:
		return False
	else:
		return not re.search("<p[\s]*>|<br[\s]*>", text)

def get_sites(sites_path=None):
	if not sites_path:
		sites_path = getattr(frappe.local, 'sites_path', None) or '.'

	sites = []
	for site in os.listdir(sites_path):
		path = os.path.join(sites_path, site)

		if (os.path.isdir(path)
			and not os.path.islink(path)
			and os.path.exists(os.path.join(path, 'site_config.json'))):
			# is a dir and has site_config.json
			sites.append(site)

	return sorted(sites)

def get_request_session(max_retries=3):
	import requests
	from urllib3.util import Retry
	session = requests.Session()
	session.mount("http://", requests.adapters.HTTPAdapter(max_retries=Retry(total=5, status_forcelist=[500])))
	session.mount("https://", requests.adapters.HTTPAdapter(max_retries=Retry(total=5, status_forcelist=[500])))
	return session

def watch(path, handler=None, debug=True):
	import time

	from watchdog.events import FileSystemEventHandler
	from watchdog.observers import Observer

	class Handler(FileSystemEventHandler):
		def on_any_event(self, event):
			if debug:
				print("File {0}: {1}".format(event.event_type, event.src_path))

			if not handler:
				print("No handler specified")
				return

			handler(event.src_path, event.event_type)

	event_handler = Handler()
	observer = Observer()
	observer.schedule(event_handler, path, recursive=True)
	observer.start()
	try:
		while True:
			time.sleep(1)
	except KeyboardInterrupt:
		observer.stop()
	observer.join()

def markdown(text, sanitize=True, linkify=True):
	html = text if is_html(text) else frappe.utils.md_to_html(text)

	if sanitize:
		html = html.replace("<!-- markdown -->", "")
		html = sanitize_html(html, linkify=linkify)

	return html

def sanitize_email(emails):
	sanitized = []
	for e in split_emails(emails):
		if not validate_email_address(e):
			continue

		full_name, email_id = parse_addr(e)
		sanitized.append(formataddr((full_name, email_id)))

	return ", ".join(sanitized)

def parse_addr(email_string):
	"""
	Return email_id and user_name based on email string
	Raise error if email string is not valid
	"""
	name, email = parseaddr(email_string)
	if check_format(email):
		name = get_name_from_email_string(email_string, email, name)
		return (name, email)
	else:
		email_regex = re.compile(r"([a-zA-Z0-9_.+-]+@[a-zA-Z0-9-]+\.[a-zA-Z0-9-.]+)")
		email_list = re.findall(email_regex, email_string)
		if len(email_list) > 0 and check_format(email_list[0]):
			#take only first email address
			email = email_list[0]
			name = get_name_from_email_string(email_string, email, name)
			return (name, email)
	return (None, email)

def check_format(email_id):
	"""
	Check if email_id is valid. valid email:text@example.com
	String check ensures that email_id contains both '.' and
	'@' and index of '@' is less than '.'
	"""
	is_valid = False
	try:
		pos = email_id.rindex("@")
		is_valid = pos > 0 and (email_id.rindex(".") > pos) and (len(email_id) - pos > 4)
	except Exception:
		#print(e)
		pass
	return is_valid

def get_name_from_email_string(email_string, email_id, name):
	name = email_string.replace(email_id, '')
	name = re.sub('[^A-Za-z0-9\u00C0-\u024F\/\_\' ]+', '', name).strip()
	if not name:
		name = email_id
	return name

def get_installed_apps_info():
	out = []
	from frappe.utils.change_log import get_versions

	for app, version_details in iteritems(get_versions()):
		out.append({
			'app_name': app,
			'version': version_details.get('branch_version') or version_details.get('version'),
			'branch': version_details.get('branch')
		})

	return out

def get_site_info():
	from frappe.core.doctype.user.user import STANDARD_USERS
	from frappe.email.queue import get_emails_sent_this_month
	from frappe.utils.user import get_system_managers

	# only get system users
	users = frappe.get_all('User', filters={'user_type': 'System User', 'name': ('not in', STANDARD_USERS)},
		fields=['name', 'enabled', 'last_login', 'last_active', 'language', 'time_zone'])
	system_managers = get_system_managers(only_name=True)
	for u in users:
		# tag system managers
		u.is_system_manager = 1 if u.name in system_managers else 0
		u.full_name = get_fullname(u.name)
		u.email = u.name
		del u['name']

	system_settings = frappe.db.get_singles_dict('System Settings')
	space_usage = frappe._dict((frappe.local.conf.limits or {}).get('space_usage', {}))

	kwargs = {"fields": ["user", "creation", "full_name"], "filters":{"Operation": "Login", "Status": "Success"}, "limit": "10"}

	site_info = {
		'installed_apps': get_installed_apps_info(),
		'users': users,
		'country': system_settings.country,
		'language': system_settings.language or 'english',
		'time_zone': system_settings.time_zone,
		'setup_complete': cint(system_settings.setup_complete),
		'scheduler_enabled': system_settings.enable_scheduler,

		# usage
		'emails_sent': get_emails_sent_this_month(),
		'space_used': flt((space_usage.total or 0) / 1024.0, 2),
		'database_size': space_usage.database_size,
		'backup_size': space_usage.backup_size,
		'files_size': space_usage.files_size,
		'last_logins': frappe.get_all("Activity Log", **kwargs)
	}

	# from other apps
	for method_name in frappe.get_hooks('get_site_info'):
		site_info.update(frappe.get_attr(method_name)(site_info) or {})

	# dumps -> loads to prevent datatype conflicts
	return json.loads(frappe.as_json(site_info))

def parse_json(val):
	"""
	Parses json if string else return
	"""
	if isinstance(val, str):
		val = json.loads(val)
	if isinstance(val, dict):
		val = frappe._dict(val)
	return val

def get_db_count(*args):
	"""
	Pass a doctype or a series of doctypes to get the count of docs in them
	Parameters:
		*args: Variable length argument list of doctype names whose doc count you need

	Returns:
		dict: A dict with the count values.

	Example:
		via terminal:
			bench --site erpnext.local execute frappe.utils.get_db_count --args "['DocType', 'Communication']"
	"""
	db_count = {}
	for doctype in args:
		db_count[doctype] = frappe.db.count(doctype)

	return json.loads(frappe.as_json(db_count))

def call(fn, *args, **kwargs):
	"""
	Pass a doctype or a series of doctypes to get the count of docs in them
	Parameters:
		fn: frappe function to be called

	Returns:
		based on the function you call: output of the function you call

	Example:
		via terminal:
			bench --site erpnext.local execute frappe.utils.call --args '''["frappe.get_all", "Activity Log"]''' --kwargs '''{"fields": ["user", "creation", "full_name"], "filters":{"Operation": "Login", "Status": "Success"}, "limit": "10"}'''
	"""
	return json.loads(frappe.as_json(frappe.call(fn, *args, **kwargs)))

# Following methods are aken as-is from Python 3 codebase
# since gzip.compress and gzip.decompress are not available in Python 2.7
def gzip_compress(data, compresslevel=9):
	"""Compress data in one shot and return the compressed string.
	Optional argument is the compression level, in range of 0-9.
	"""
	buf = io.BytesIO()
	with GzipFile(fileobj=buf, mode='wb', compresslevel=compresslevel) as f:
		f.write(data)
	return buf.getvalue()

def gzip_decompress(data):
	"""Decompress a gzip compressed string in one shot.
	Return the decompressed string.
	"""
	with GzipFile(fileobj=io.BytesIO(data)) as f:
		return f.read()

def get_safe_filters(filters):
	try:
		filters = json.loads(filters)

		if isinstance(filters, (integer_types, float)):
			filters = frappe.as_unicode(filters)

	except (TypeError, ValueError):
		# filters are not passed, not json
		pass

	return filters

def create_batch(iterable: Iterable, size: int) -> Generator[Iterable, None, None]:
	"""Convert an iterable to multiple batches of constant size of batch_size

	Args:
		iterable (Iterable): Iterable object which is subscriptable
		size (int): Maximum size of batches to be generated

	Yields:
		Generator[List]: Batched iterable of maximum length `size`
	"""
	total_count = len(iterable)
	for i in range(0, total_count, size):
		yield iterable[i : min(i + size, total_count)]

def set_request(**kwargs):
	from werkzeug.test import EnvironBuilder
	from werkzeug.wrappers import Request
	builder = EnvironBuilder(**kwargs)
	frappe.local.request = Request(builder.get_environ())

def get_html_for_route(route):
	from frappe.website import render
	set_request(method='GET', path=route)
	response = render.render()
	html = frappe.safe_decode(response.get_data())
	return html

def get_file_size(path, format=False):
	num = os.path.getsize(path)

	if not format:
		return num

	suffix = 'B'

	for unit in ['','Ki','Mi','Gi','Ti','Pi','Ei','Zi']:
		if abs(num) < 1024:
			return "{0:3.1f}{1}{2}".format(num, unit, suffix)
		num /= 1024

	return "{0:.1f}{1}{2}".format(num, 'Yi', suffix)

def get_build_version():
	try:
		return str(os.path.getmtime(os.path.join(frappe.local.sites_path, '.build')))
	except OSError:
		# .build can sometimes not exist
		# this is not a major problem so send fallback
		return frappe.utils.random_string(8)

def get_bench_relative_path(file_path):
	"""Fixes paths relative to the bench root directory if exists and returns the absolute path

	Args:
		file_path (str, Path): Path of a file that exists on the file system

	Returns:
		str: Absolute path of the file_path
	"""
	if not os.path.exists(file_path):
		base_path = '..'
	elif file_path.startswith(os.sep):
		base_path = os.sep
	else:
		base_path = '.'

	file_path = os.path.join(base_path, file_path)

	if not os.path.exists(file_path):
		print('Invalid path {0}'.format(file_path[3:]))
		sys.exit(1)

	return os.path.abspath(file_path)


def groupby_metric(iterable: typing.Dict[str, list], key: str):
	""" Group records by a metric.

	Usecase: Lets assume we got country wise players list with the ranking given for each player(multiple players in a country can have same ranking aswell).
	We can group the players by ranking(can be any other metric) using this function.

	>>> d = {
		'india': [{'id':1, 'name': 'iplayer-1', 'ranking': 1}, {'id': 2, 'ranking': 1, 'name': 'iplayer-2'}, {'id': 2, 'ranking': 2, 'name': 'iplayer-3'}],
		'Aus': [{'id':1, 'name': 'aplayer-1', 'ranking': 1}, {'id': 2, 'ranking': 1, 'name': 'aplayer-2'}, {'id': 2, 'ranking': 2, 'name': 'aplayer-3'}]
	}
	>>> groupby(d, key='ranking')
	{1: {'Aus': [{'id': 1, 'name': 'aplayer-1', 'ranking': 1},
				{'id': 2, 'name': 'aplayer-2', 'ranking': 1}],
		'india': [{'id': 1, 'name': 'iplayer-1', 'ranking': 1},
				{'id': 2, 'name': 'iplayer-2', 'ranking': 1}]},
	2: {'Aus': [{'id': 2, 'name': 'aplayer-3', 'ranking': 2}],
		'india': [{'id': 2, 'name': 'iplayer-3', 'ranking': 2}]}}
	"""
	records = {}
	for category, items in iterable.items():
		for item in items:
			records.setdefault(item[key], {}).setdefault(category, []).append(item)
	return records

def validate_url(url_string):
	try:
		result = urlparse(url_string)
		return result.scheme and result.scheme in ["http", "https", "ftp", "ftps"]
	except Exception:
		return False
<|MERGE_RESOLUTION|>--- conflicted
+++ resolved
@@ -14,10 +14,6 @@
 from email.utils import formataddr, parseaddr
 from gzip import GzipFile
 from typing import Generator, Iterable
-<<<<<<< HEAD
-=======
-
->>>>>>> 1419a28e
 from urllib.parse import quote, urlparse
 from werkzeug.test import Client
 
@@ -70,11 +66,7 @@
 def extract_email_id(email):
 	"""fetch only the email part of the Email Address"""
 	email_id = parse_addr(email)[1]
-<<<<<<< HEAD
-	if email_id and isinstance(email_id, bytes):
-=======
 	if email_id and isinstance(email_id, str) and not isinstance(email_id, str):
->>>>>>> 1419a28e
 		email_id = email_id.decode("utf-8", "ignore")
 	return email_id
 
@@ -402,26 +394,15 @@
 
 def encode_dict(d, encoding="utf-8"):
 	for key in d:
-<<<<<<< HEAD
-		if isinstance(d[key], str):
-=======
 		if isinstance(d[key], str) and isinstance(d[key], str):
->>>>>>> 1419a28e
 			d[key] = d[key].encode(encoding)
 
 	return d
 
 def decode_dict(d, encoding="utf-8"):
 	for key in d:
-<<<<<<< HEAD
-		if isinstance(d[key], bytes):
-=======
 		if isinstance(d[key], str) and not isinstance(d[key], str):
->>>>>>> 1419a28e
-			d[key] = d[key].decode(encoding, "ignore")
-
 	return d
-
 @functools.lru_cache()
 def get_site_name(hostname):
 	return hostname.split(':')[0]
