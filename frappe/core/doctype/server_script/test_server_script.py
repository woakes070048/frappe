# -*- coding: utf-8 -*-
# Copyright (c) 2019, Frappe Technologies and Contributors
# See license.txt
from __future__ import unicode_literals

import frappe
import unittest
import requests
from frappe.utils import get_site_url

scripts = [
	dict(
		name='test_todo',
		script_type = 'DocType Event',
		doctype_event = 'Before Insert',
		reference_doctype = 'ToDo',
		script = '''
if "test" in doc.description:
	doc.status = 'Closed'
'''
	),
	dict(
		name='test_todo_validate',
		script_type = 'DocType Event',
		doctype_event = 'Before Insert',
		reference_doctype = 'ToDo',
		script = '''
if "validate" in doc.description:
	raise frappe.ValidationError
'''
	),
	dict(
		name='test_api',
		script_type = 'API',
		api_method = 'test_server_script',
		allow_guest = 1,
		script = '''
frappe.response['message'] = 'hello'
'''
	),
	dict(
		name='test_return_value',
		script_type = 'API',
		api_method = 'test_return_value',
		allow_guest = 1,
		script = '''
frappe.flags = 'hello'
'''
	),
	dict(
<<<<<<< HEAD
		name='test_permission_query',
		script_type = 'Permission Query',
		reference_doctype = 'ToDo',
		script = '''
conditions = '1 = 1'
=======
		name='test_invalid_namespace_method',
		script_type = 'DocType Event',
		doctype_event = 'Before Insert',
		reference_doctype = 'Note',
		script = '''
frappe.method_that_doesnt_exist("do some magic")
>>>>>>> a3bad373
'''
	)
]
class TestServerScript(unittest.TestCase):
	@classmethod
	def setUpClass(cls):
		frappe.db.commit()
		frappe.db.sql('truncate `tabServer Script`')
		frappe.get_doc('User', 'Administrator').add_roles('Script Manager')
		for script in scripts:
			script_doc = frappe.get_doc(doctype ='Server Script')
			script_doc.update(script)
			script_doc.insert()

		frappe.db.commit()

	@classmethod
	def tearDownClass(cls):
		frappe.db.commit()
		frappe.db.sql('truncate `tabServer Script`')

	def setUp(self):
		frappe.cache().delete_value('server_script_map')

	def test_doctype_event(self):
		todo = frappe.get_doc(dict(doctype='ToDo', description='hello')).insert()
		self.assertEqual(todo.status, 'Open')

		todo = frappe.get_doc(dict(doctype='ToDo', description='test todo')).insert()
		self.assertEqual(todo.status, 'Closed')

		self.assertRaises(frappe.ValidationError, frappe.get_doc(dict(doctype='ToDo', description='validate me')).insert)

	def test_api(self):
		response = requests.post(get_site_url(frappe.local.site) + "/api/method/test_server_script")
		self.assertEqual(response.status_code, 200)
		self.assertEqual("hello", response.json()["message"])

	def test_api_return(self):
		self.assertEqual(frappe.get_doc('Server Script', 'test_return_value').execute_method(), 'hello')

<<<<<<< HEAD
	def test_permission_query(self):
		self.assertTrue('where (1 = 1)' in frappe.db.get_list('ToDo', return_query=1))
		self.assertTrue(isinstance(frappe.db.get_list('ToDo'), list))
=======
	def test_attribute_error(self):
		"""Raise AttributeError if method not found in Namespace"""
		note = frappe.get_doc({"doctype": "Note", "title": "Test Note: Server Script"})
		self.assertRaises(AttributeError, note.insert)
>>>>>>> a3bad373
<|MERGE_RESOLUTION|>--- conflicted
+++ resolved
@@ -48,20 +48,19 @@
 '''
 	),
 	dict(
-<<<<<<< HEAD
 		name='test_permission_query',
 		script_type = 'Permission Query',
 		reference_doctype = 'ToDo',
 		script = '''
 conditions = '1 = 1'
-=======
+'''),
+  dict(
 		name='test_invalid_namespace_method',
 		script_type = 'DocType Event',
 		doctype_event = 'Before Insert',
 		reference_doctype = 'Note',
 		script = '''
 frappe.method_that_doesnt_exist("do some magic")
->>>>>>> a3bad373
 '''
 	)
 ]
@@ -103,13 +102,11 @@
 	def test_api_return(self):
 		self.assertEqual(frappe.get_doc('Server Script', 'test_return_value').execute_method(), 'hello')
 
-<<<<<<< HEAD
 	def test_permission_query(self):
 		self.assertTrue('where (1 = 1)' in frappe.db.get_list('ToDo', return_query=1))
 		self.assertTrue(isinstance(frappe.db.get_list('ToDo'), list))
-=======
+
 	def test_attribute_error(self):
 		"""Raise AttributeError if method not found in Namespace"""
 		note = frappe.get_doc({"doctype": "Note", "title": "Test Note: Server Script"})
-		self.assertRaises(AttributeError, note.insert)
->>>>>>> a3bad373
+		self.assertRaises(AttributeError, note.insert)