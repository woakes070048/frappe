{
<<<<<<< HEAD
 "allow_rename": 1, 
 "autoname": "field:module_name", 
 "creation": "2013-01-10 16:34:03", 
 "docstatus": 0, 
 "doctype": "DocType", 
 "fields": [
  {
   "fieldname": "module_name", 
   "fieldtype": "Data", 
   "in_list_view": 1, 
   "label": "Module Name", 
   "oldfieldname": "module_name", 
   "oldfieldtype": "Data", 
   "permlevel": 0
  }, 
  {
   "fieldname": "app_name", 
   "fieldtype": "Data", 
   "in_list_view": 1, 
   "label": "App Name", 
   "permlevel": 0, 
   "reqd": 1
  }
 ], 
 "icon": "icon-sitemap", 
 "idx": 1, 
 "modified": "2014-05-26 03:35:50.991776", 
 "modified_by": "Administrator", 
 "module": "Core", 
 "name": "Module Def", 
 "owner": "Administrator", 
 "permissions": [
  {
   "amend": 0, 
   "cancel": 0, 
   "create": 1, 
   "delete": 1, 
   "email": 1, 
   "permlevel": 0, 
   "print": 1, 
   "read": 1, 
   "report": 1, 
   "role": "Administrator", 
   "submit": 0, 
=======
 "allow_rename": 1,
 "autoname": "field:module_name",
 "creation": "2013-01-10 16:34:03",
 "docstatus": 0,
 "doctype": "DocType",
 "fields": [
  {
   "fieldname": "module_name",
   "fieldtype": "Data",
   "in_list_view": 1,
   "label": "Module Name",
   "oldfieldname": "module_name",
   "oldfieldtype": "Data",
   "permlevel": 0
  },
  {
   "fieldname": "app_name",
   "fieldtype": "Data",
   "in_list_view": 1,
   "label": "App Name",
   "permlevel": 0,
   "reqd": 1
  }
 ],
 "icon": "icon-sitemap",
 "idx": 1,
 "modified": "2014-05-26 03:35:50.991776",
 "modified_by": "Administrator",
 "module": "Core",
 "name": "Module Def",
 "owner": "Administrator",
 "permissions": [
  {
   "amend": 0,
   "cancel": 0,
   "create": 1,
   "delete": 1,
   "email": 1,
   "permlevel": 0,
   "print": 1,
   "read": 1,
   "report": 1,
   "role": "Administrator",
   "submit": 0,
>>>>>>> 138a7471
   "write": 1
  },
  {
<<<<<<< HEAD
   "create": 1, 
   "delete": 1, 
   "permlevel": 0, 
   "read": 1, 
   "role": "System Manager", 
=======
   "create": 1,
   "delete": 1,
   "permlevel": 0,
   "read": 1,
   "role": "System Manager",
>>>>>>> 138a7471
   "write": 1
  }
 ]
}<|MERGE_RESOLUTION|>--- conflicted
+++ resolved
@@ -1,50 +1,4 @@
 {
-<<<<<<< HEAD
- "allow_rename": 1, 
- "autoname": "field:module_name", 
- "creation": "2013-01-10 16:34:03", 
- "docstatus": 0, 
- "doctype": "DocType", 
- "fields": [
-  {
-   "fieldname": "module_name", 
-   "fieldtype": "Data", 
-   "in_list_view": 1, 
-   "label": "Module Name", 
-   "oldfieldname": "module_name", 
-   "oldfieldtype": "Data", 
-   "permlevel": 0
-  }, 
-  {
-   "fieldname": "app_name", 
-   "fieldtype": "Data", 
-   "in_list_view": 1, 
-   "label": "App Name", 
-   "permlevel": 0, 
-   "reqd": 1
-  }
- ], 
- "icon": "icon-sitemap", 
- "idx": 1, 
- "modified": "2014-05-26 03:35:50.991776", 
- "modified_by": "Administrator", 
- "module": "Core", 
- "name": "Module Def", 
- "owner": "Administrator", 
- "permissions": [
-  {
-   "amend": 0, 
-   "cancel": 0, 
-   "create": 1, 
-   "delete": 1, 
-   "email": 1, 
-   "permlevel": 0, 
-   "print": 1, 
-   "read": 1, 
-   "report": 1, 
-   "role": "Administrator", 
-   "submit": 0, 
-=======
  "allow_rename": 1,
  "autoname": "field:module_name",
  "creation": "2013-01-10 16:34:03",
@@ -89,23 +43,14 @@
    "report": 1,
    "role": "Administrator",
    "submit": 0,
->>>>>>> 138a7471
    "write": 1
   },
   {
-<<<<<<< HEAD
-   "create": 1, 
-   "delete": 1, 
-   "permlevel": 0, 
-   "read": 1, 
-   "role": "System Manager", 
-=======
    "create": 1,
    "delete": 1,
    "permlevel": 0,
    "read": 1,
    "role": "System Manager",
->>>>>>> 138a7471
    "write": 1
   }
  ]
