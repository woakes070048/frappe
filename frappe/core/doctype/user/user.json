--- conflicted
+++ resolved
@@ -1,509 +1,497 @@
 {
- "allow_attach": 1, 
- "allow_copy": 0, 
- "allow_import": 1, 
- "allow_rename": 1, 
- "creation": "2014-03-11 14:55:00", 
- "description": "Represents a User in the system.", 
- "docstatus": 0, 
- "doctype": "DocType", 
- "document_type": "Master", 
+ "allow_attach": 1,
+ "allow_copy": 0,
+ "allow_import": 1,
+ "allow_rename": 1,
+ "creation": "2014-03-11 14:55:00",
+ "description": "Represents a User in the system.",
+ "docstatus": 0,
+ "doctype": "DocType",
+ "document_type": "Master",
  "fields": [
   {
-   "fieldname": "sb0_5", 
-   "fieldtype": "Section Break", 
-   "label": "Personal Info", 
-   "permlevel": 0
-  }, 
-  {
-   "default": "1", 
-   "fieldname": "enabled", 
-   "fieldtype": "Check", 
-   "in_list_view": 1, 
-   "label": "Enabled", 
-   "no_copy": 0, 
-   "oldfieldname": "enabled", 
-   "oldfieldtype": "Check", 
-   "permlevel": 0, 
-   "read_only": 1
-  }, 
-  {
-   "fieldname": "unsubscribed", 
-   "fieldtype": "Check", 
-   "hidden": 1, 
-   "label": "Unsubscribed", 
-   "no_copy": 1, 
-   "permlevel": 0
-  }, 
-  {
-   "fieldname": "email", 
-   "fieldtype": "Data", 
-   "hidden": 0, 
-   "label": "Email", 
-   "no_copy": 1, 
-   "oldfieldname": "email", 
-   "oldfieldtype": "Data", 
-   "permlevel": 0, 
-   "reqd": 1, 
+   "fieldname": "sb0_5",
+   "fieldtype": "Section Break",
+   "label": "Personal Info",
+   "permlevel": 0
+  },
+  {
+   "default": "1",
+   "fieldname": "enabled",
+   "fieldtype": "Check",
+   "in_list_view": 1,
+   "label": "Enabled",
+   "no_copy": 0,
+   "oldfieldname": "enabled",
+   "oldfieldtype": "Check",
+   "permlevel": 0,
+   "read_only": 1
+  },
+  {
+   "fieldname": "unsubscribed",
+   "fieldtype": "Check",
+   "hidden": 1,
+   "label": "Unsubscribed",
+   "no_copy": 1,
+   "permlevel": 0
+  },
+  {
+   "fieldname": "email",
+   "fieldtype": "Data",
+   "hidden": 0,
+   "label": "Email",
+   "no_copy": 1,
+   "oldfieldname": "email",
+   "oldfieldtype": "Data",
+   "permlevel": 0,
+   "reqd": 1,
    "search_index": 0
-  }, 
-  {
-   "fieldname": "first_name", 
-   "fieldtype": "Data", 
-   "in_list_view": 1, 
-   "label": "First Name", 
-   "no_copy": 0, 
-   "oldfieldname": "first_name", 
-   "oldfieldtype": "Data", 
-   "permlevel": 0, 
+  },
+  {
+   "fieldname": "first_name",
+   "fieldtype": "Data",
+   "in_list_view": 1,
+   "label": "First Name",
+   "no_copy": 0,
+   "oldfieldname": "first_name",
+   "oldfieldtype": "Data",
+   "permlevel": 0,
    "reqd": 1
-  }, 
-  {
-   "fieldname": "middle_name", 
-   "fieldtype": "Data", 
-   "label": "Middle Name (Optional)", 
-   "no_copy": 0, 
-   "oldfieldname": "middle_name", 
-   "oldfieldtype": "Data", 
-   "permlevel": 0
-  }, 
-  {
-   "fieldname": "last_name", 
-   "fieldtype": "Data", 
-   "in_list_view": 1, 
-   "label": "Last Name", 
-   "oldfieldname": "last_name", 
-   "oldfieldtype": "Data", 
-   "permlevel": 0
-  }, 
-  {
-   "fieldname": "column_break0", 
-   "fieldtype": "Column Break", 
-   "oldfieldtype": "Column Break", 
-   "permlevel": 0, 
-   "print_width": "50%", 
+  },
+  {
+   "fieldname": "middle_name",
+   "fieldtype": "Data",
+   "label": "Middle Name (Optional)",
+   "no_copy": 0,
+   "oldfieldname": "middle_name",
+   "oldfieldtype": "Data",
+   "permlevel": 0
+  },
+  {
+   "fieldname": "last_name",
+   "fieldtype": "Data",
+   "in_list_view": 1,
+   "label": "Last Name",
+   "oldfieldname": "last_name",
+   "oldfieldtype": "Data",
+   "permlevel": 0
+  },
+  {
+   "fieldname": "column_break0",
+   "fieldtype": "Column Break",
+   "oldfieldtype": "Column Break",
+   "permlevel": 0,
+   "print_width": "50%",
    "width": "50%"
-  }, 
-  {
-   "description": "Language preference for user interface (only if available).", 
-   "fieldname": "language", 
-   "fieldtype": "Select", 
-   "label": "Language", 
-   "options": "Loading...", 
-   "permlevel": 0
-  }, 
-  {
-   "fieldname": "change_password", 
-   "fieldtype": "Section Break", 
-   "label": "Set Password", 
-   "permlevel": 0
-  }, 
-  {
-   "fieldname": "new_password", 
-   "fieldtype": "Password", 
-   "label": "New Password", 
-   "no_copy": 1, 
-   "permlevel": 0
-  }, 
-  {
-   "fieldname": "reset_password_key", 
-   "fieldtype": "Data", 
-   "hidden": 1, 
-   "label": "Reset Password Key", 
-   "no_copy": 1, 
-   "permlevel": 0, 
-   "print_hide": 1, 
-   "read_only": 1
-  }, 
-  {
-   "depends_on": "eval:!doc.__islocal", 
-   "fieldname": "display_settings", 
-   "fieldtype": "Section Break", 
-   "label": "Display Settings", 
-   "permlevel": 0
-  }, 
-  {
-   "description": "Get your globally recognized avatar from <a href=\"https://gravatar.com/\">Gravatar.com</a>", 
-   "fieldname": "user_image", 
-   "fieldtype": "Attach", 
-   "hidden": 0, 
-   "label": "User Image", 
-   "no_copy": 1, 
-   "permlevel": 0
-  }, 
-  {
-   "fieldname": "background_image", 
-   "fieldtype": "Attach", 
-   "hidden": 0, 
-   "label": "Background Image", 
-   "no_copy": 1, 
-   "permlevel": 0
-  }, 
-  {
-   "fieldname": "cb21", 
-   "fieldtype": "Column Break", 
-   "permlevel": 0
-  }, 
-  {
-   "fieldname": "user_image_show", 
-   "fieldtype": "Image", 
-   "label": "user_image_show", 
-   "options": "user_image", 
-   "permlevel": 0
-  }, 
-  {
-   "fieldname": "short_bio", 
-   "fieldtype": "Section Break", 
-   "label": "Short Bio", 
-   "permlevel": 0
-  }, 
-  {
-   "fieldname": "gender", 
-   "fieldtype": "Select", 
-   "label": "Gender", 
-   "oldfieldname": "gender", 
-   "oldfieldtype": "Select", 
-   "options": "\nMale\nFemale\nOther", 
-   "permlevel": 0, 
+  },
+  {
+   "description": "Language preference for user interface (only if available).",
+   "fieldname": "language",
+   "fieldtype": "Select",
+   "label": "Language",
+   "options": "Loading...",
+   "permlevel": 0
+  },
+  {
+   "fieldname": "change_password",
+   "fieldtype": "Section Break",
+   "label": "Set Password",
+   "permlevel": 0
+  },
+  {
+   "fieldname": "new_password",
+   "fieldtype": "Password",
+   "label": "New Password",
+   "no_copy": 1,
+   "permlevel": 0
+  },
+  {
+   "fieldname": "reset_password_key",
+   "fieldtype": "Data",
+   "hidden": 1,
+   "label": "Reset Password Key",
+   "no_copy": 1,
+   "permlevel": 0,
+   "print_hide": 1,
+   "read_only": 1
+  },
+  {
+   "depends_on": "eval:!doc.__islocal",
+   "fieldname": "display_settings",
+   "fieldtype": "Section Break",
+   "label": "Display Settings",
+   "permlevel": 0
+  },
+  {
+   "description": "Get your globally recognized avatar from <a href=\"https://gravatar.com/\">Gravatar.com</a>",
+   "fieldname": "user_image",
+   "fieldtype": "Attach",
+   "hidden": 0,
+   "label": "User Image",
+   "no_copy": 1,
+   "permlevel": 0
+  },
+  {
+   "fieldname": "background_image",
+   "fieldtype": "Attach",
+   "hidden": 0,
+   "label": "Background Image",
+   "no_copy": 1,
+   "permlevel": 0
+  },
+  {
+   "fieldname": "cb21",
+   "fieldtype": "Column Break",
+   "permlevel": 0
+  },
+  {
+   "fieldname": "user_image_show",
+   "fieldtype": "Image",
+   "label": "user_image_show",
+   "options": "user_image",
+   "permlevel": 0
+  },
+  {
+   "fieldname": "short_bio",
+   "fieldtype": "Section Break",
+   "label": "Short Bio",
+   "permlevel": 0
+  },
+  {
+   "fieldname": "gender",
+   "fieldtype": "Select",
+   "label": "Gender",
+   "oldfieldname": "gender",
+   "oldfieldtype": "Select",
+   "options": "\nMale\nFemale\nOther",
+   "permlevel": 0,
    "search_index": 0
-  }, 
-  {
-   "fieldname": "birth_date", 
-   "fieldtype": "Date", 
-   "label": "Birth Date", 
-   "no_copy": 1, 
-   "oldfieldname": "birth_date", 
-   "oldfieldtype": "Date", 
-   "permlevel": 0
-  }, 
-  {
-   "fieldname": "location", 
-   "fieldtype": "Data", 
-   "label": "Location", 
-   "no_copy": 1, 
-   "permlevel": 0
-  }, 
-  {
-   "fieldname": "column_break_22", 
-   "fieldtype": "Column Break", 
-   "permlevel": 0
-  }, 
-  {
-   "fieldname": "bio", 
-   "fieldtype": "Small Text", 
-   "label": "Bio", 
-   "no_copy": 1, 
-   "permlevel": 0, 
+  },
+  {
+   "fieldname": "birth_date",
+   "fieldtype": "Date",
+   "label": "Birth Date",
+   "no_copy": 1,
+   "oldfieldname": "birth_date",
+   "oldfieldtype": "Date",
+   "permlevel": 0
+  },
+  {
+   "fieldname": "location",
+   "fieldtype": "Data",
+   "label": "Location",
+   "no_copy": 1,
+   "permlevel": 0
+  },
+  {
+   "fieldname": "column_break_22",
+   "fieldtype": "Column Break",
+   "permlevel": 0
+  },
+  {
+   "fieldname": "bio",
+   "fieldtype": "Small Text",
+   "label": "Bio",
+   "no_copy": 1,
+   "permlevel": 0,
    "set_only_once": 0
-  }, 
-  {
-   "description": "Check / Uncheck roles assigned to the User. Click on the Role to find out what permissions that Role has.", 
-   "fieldname": "sb1", 
-   "fieldtype": "Section Break", 
-   "label": "Roles", 
-   "permlevel": 1, 
-   "read_only": 1
-  }, 
-  {
-   "fieldname": "roles_html", 
-   "fieldtype": "HTML", 
-   "label": "Roles HTML", 
-   "permlevel": 0, 
-   "read_only": 1
-  }, 
-  {
-   "fieldname": "incoming_email_settings", 
-   "fieldtype": "Section Break", 
-   "label": "Email Settings", 
+  },
+  {
+   "description": "Check / Uncheck roles assigned to the User. Click on the Role to find out what permissions that Role has.",
+   "fieldname": "sb1",
+   "fieldtype": "Section Break",
+   "label": "Roles",
+   "permlevel": 1,
+   "read_only": 1
+  },
+  {
+   "fieldname": "roles_html",
+   "fieldtype": "HTML",
+   "label": "Roles HTML",
+   "permlevel": 0,
+   "read_only": 1
+  },
+  {
+   "fieldname": "incoming_email_settings",
+   "fieldtype": "Section Break",
+   "label": "Email Settings",
    "permlevel": 1
-  }, 
-  {
-   "fieldname": "cb18", 
-   "fieldtype": "Column Break", 
-   "permlevel": 0
-  }, 
-  {
-   "fieldname": "email_signature", 
-   "fieldtype": "Small Text", 
-   "label": "Email Signature", 
-   "no_copy": 1, 
-   "permlevel": 0
-  }, 
-  {
-   "fieldname": "cb20", 
-   "fieldtype": "Column Break", 
-   "permlevel": 0
-  }, 
-  {
-   "description": "Pull Emails from the Inbox and attach them as Communication records (for known contacts).", 
-   "fieldname": "sync_inbox", 
-   "fieldtype": "Check", 
-   "hidden": 1, 
-   "label": "Sync Inbox", 
-   "no_copy": 1, 
-   "permlevel": 0
-  }, 
-  {
-   "description": "POP3 Mail Server (e.g. pop.gmail.com)", 
-   "fieldname": "email_host", 
-   "fieldtype": "Data", 
-   "hidden": 1, 
-   "label": "Email Host", 
-   "no_copy": 1, 
-   "permlevel": 0
-  }, 
-  {
-   "fieldname": "email_use_ssl", 
-   "fieldtype": "Check", 
-   "hidden": 1, 
-   "label": "Email Use SSL", 
-   "no_copy": 1, 
-   "permlevel": 0
-  }, 
-  {
-   "fieldname": "email_login", 
-   "fieldtype": "Data", 
-   "hidden": 1, 
-   "label": "Email Login", 
-   "no_copy": 1, 
-   "permlevel": 0
-  }, 
-  {
-   "fieldname": "email_password", 
-   "fieldtype": "Password", 
-   "hidden": 1, 
-   "label": "Email Password", 
-   "no_copy": 1, 
-   "permlevel": 0
-  }, 
-  {
-   "description": "These values will be automatically updated in transactions and also will be useful to restrict permissions for this user on transactions containing these values.", 
-   "fieldname": "sb2", 
-   "fieldtype": "Section Break", 
-   "hidden": 1, 
-   "label": "Defaults", 
-   "oldfieldtype": "Column Break", 
-   "permlevel": 1, 
-   "print_width": "50%", 
-   "read_only": 1, 
+  },
+  {
+   "fieldname": "cb18",
+   "fieldtype": "Column Break",
+   "permlevel": 0
+  },
+  {
+   "fieldname": "email_signature",
+   "fieldtype": "Small Text",
+   "label": "Email Signature",
+   "no_copy": 1,
+   "permlevel": 0
+  },
+  {
+   "fieldname": "cb20",
+   "fieldtype": "Column Break",
+   "permlevel": 0
+  },
+  {
+   "description": "Pull Emails from the Inbox and attach them as Communication records (for known contacts).",
+   "fieldname": "sync_inbox",
+   "fieldtype": "Check",
+   "hidden": 1,
+   "label": "Sync Inbox",
+   "no_copy": 1,
+   "permlevel": 0
+  },
+  {
+   "description": "POP3 Mail Server (e.g. pop.gmail.com)",
+   "fieldname": "email_host",
+   "fieldtype": "Data",
+   "hidden": 1,
+   "label": "Email Host",
+   "no_copy": 1,
+   "permlevel": 0
+  },
+  {
+   "fieldname": "email_use_ssl",
+   "fieldtype": "Check",
+   "hidden": 1,
+   "label": "Email Use SSL",
+   "no_copy": 1,
+   "permlevel": 0
+  },
+  {
+   "fieldname": "email_login",
+   "fieldtype": "Data",
+   "hidden": 1,
+   "label": "Email Login",
+   "no_copy": 1,
+   "permlevel": 0
+  },
+  {
+   "fieldname": "email_password",
+   "fieldtype": "Password",
+   "hidden": 1,
+   "label": "Email Password",
+   "no_copy": 1,
+   "permlevel": 0
+  },
+  {
+   "description": "These values will be automatically updated in transactions and also will be useful to restrict permissions for this user on transactions containing these values.",
+   "fieldname": "sb2",
+   "fieldtype": "Section Break",
+   "hidden": 1,
+   "label": "Defaults",
+   "oldfieldtype": "Column Break",
+   "permlevel": 1,
+   "print_width": "50%",
+   "read_only": 1,
    "width": "50%"
-  }, 
-  {
-   "description": "Enter default value fields (keys) and values. If you add multiple values for a field, the first one will be picked. These defaults are also used to set \"match\" permission rules. To see list of fields, go to <a href=\"#Form/Customize Form/Customize Form\">Customize Form</a>.", 
-   "fieldname": "defaults", 
-   "fieldtype": "Table", 
-   "hidden": 1, 
-   "label": "User Defaults", 
-   "no_copy": 1, 
-   "options": "DefaultValue", 
-   "permlevel": 0
-  }, 
-  {
-   "fieldname": "sb3", 
-   "fieldtype": "Section Break", 
-   "label": "Security Settings", 
-   "oldfieldtype": "Section Break", 
-   "permlevel": 0, 
-   "read_only": 1
-  }, 
-  {
-   "default": "System User", 
-   "description": "User Type \"System User\" can access Desktop. \"Website User\" can only be logged into the website and portal pages. ", 
-   "fieldname": "user_type", 
-   "fieldtype": "Select", 
-   "label": "User Type", 
-   "oldfieldname": "user_type", 
-   "oldfieldtype": "Select", 
-   "options": "System User\nWebsite User", 
-   "permlevel": 0, 
-   "read_only": 1, 
+  },
+  {
+   "description": "Enter default value fields (keys) and values. If you add multiple values for a field, the first one will be picked. These defaults are also used to set \"match\" permission rules. To see list of fields, go to <a href=\"#Form/Customize Form/Customize Form\">Customize Form</a>.",
+   "fieldname": "defaults",
+   "fieldtype": "Table",
+   "hidden": 1,
+   "label": "User Defaults",
+   "no_copy": 1,
+   "options": "DefaultValue",
+   "permlevel": 0
+  },
+  {
+   "fieldname": "sb3",
+   "fieldtype": "Section Break",
+   "label": "Security Settings",
+   "oldfieldtype": "Section Break",
+   "permlevel": 0,
+   "read_only": 1
+  },
+  {
+   "default": "System User",
+   "description": "User Type \"System User\" can access Desktop. \"Website User\" can only be logged into the website and portal pages. ",
+   "fieldname": "user_type",
+   "fieldtype": "Select",
+   "label": "User Type",
+   "oldfieldname": "user_type",
+   "oldfieldtype": "Select",
+   "options": "System User\nWebsite User",
+   "permlevel": 0,
+   "read_only": 1,
    "reqd": 1
-  }, 
-  {
-   "description": "Allow user to login only after this hour (0-24)", 
-   "fieldname": "login_after", 
-   "fieldtype": "Int", 
-   "label": "Login After", 
-   "permlevel": 0, 
-   "read_only": 1
-  }, 
-  {
-   "description": "Allow user to login only before this hour (0-24)", 
-   "fieldname": "login_before", 
-   "fieldtype": "Int", 
-   "label": "Login Before", 
-   "permlevel": 0, 
-   "read_only": 1
-  }, 
-  {
-   "description": "Restrict user from this IP address only. Multiple IP addresses can be added by separating with commas. Also accepts partial IP addresses like (111.111.111)", 
-   "fieldname": "restrict_ip", 
-   "fieldtype": "Data", 
-   "label": "Restrict IP", 
-   "permlevel": 0, 
-   "read_only": 1
-  }, 
-  {
-   "fieldname": "column_break1", 
-   "fieldtype": "Column Break", 
-   "oldfieldtype": "Column Break", 
-   "permlevel": 0, 
-   "print_width": "50%", 
+  },
+  {
+   "description": "Allow user to login only after this hour (0-24)",
+   "fieldname": "login_after",
+   "fieldtype": "Int",
+   "label": "Login After",
+   "permlevel": 0,
+   "read_only": 1
+  },
+  {
+   "description": "Allow user to login only before this hour (0-24)",
+   "fieldname": "login_before",
+   "fieldtype": "Int",
+   "label": "Login Before",
+   "permlevel": 0,
+   "read_only": 1
+  },
+  {
+   "description": "Restrict user from this IP address only. Multiple IP addresses can be added by separating with commas. Also accepts partial IP addresses like (111.111.111)",
+   "fieldname": "restrict_ip",
+   "fieldtype": "Data",
+   "label": "Restrict IP",
+   "permlevel": 0,
+   "read_only": 1
+  },
+  {
+   "fieldname": "column_break1",
+   "fieldtype": "Column Break",
+   "oldfieldtype": "Column Break",
+   "permlevel": 0,
+   "print_width": "50%",
    "width": "50%"
-  }, 
-  {
-   "fieldname": "last_login", 
-   "fieldtype": "Read Only", 
-   "hidden": 0, 
-   "label": "Last Login", 
-   "no_copy": 1, 
-   "oldfieldname": "last_login", 
-   "oldfieldtype": "Read Only", 
-   "permlevel": 0, 
-   "read_only": 1, 
-   "reqd": 0, 
+  },
+  {
+   "fieldname": "last_login",
+   "fieldtype": "Read Only",
+   "hidden": 0,
+   "label": "Last Login",
+   "no_copy": 1,
+   "oldfieldname": "last_login",
+   "oldfieldtype": "Read Only",
+   "permlevel": 0,
+   "read_only": 1,
+   "reqd": 0,
    "search_index": 0
-  }, 
-  {
-   "fieldname": "last_ip", 
-   "fieldtype": "Read Only", 
-   "label": "Last IP", 
-   "no_copy": 1, 
-   "oldfieldname": "last_ip", 
-   "oldfieldtype": "Read Only", 
-   "permlevel": 0, 
-   "read_only": 1
-  }, 
-  {
-   "fieldname": "roles_assigned_to_user", 
-   "fieldtype": "Section Break", 
-   "hidden": 1, 
-   "label": "Roles Assigned To User", 
-   "no_copy": 0, 
-   "permlevel": 0, 
-   "print_hide": 1, 
-   "read_only": 1
-  }, 
-  {
-   "fieldname": "user_roles", 
-   "fieldtype": "Table", 
-   "hidden": 1, 
-   "label": "Roles Assigned", 
-   "options": "UserRole", 
-   "permlevel": 0, 
-   "print_hide": 1, 
-   "read_only": 1
-  }, 
-  {
-   "fieldname": "third_party_authentication", 
-   "fieldtype": "Section Break", 
-   "label": "Third Party Authentication", 
-   "permlevel": 0
-  }, 
-  {
-   "fieldname": "fb_username", 
-   "fieldtype": "Data", 
-   "label": "Facebook Username", 
-   "no_copy": 1, 
-   "permlevel": 0, 
-   "read_only": 1
-  }, 
-  {
-   "fieldname": "fb_userid", 
-   "fieldtype": "Data", 
-   "label": "Facebook User ID", 
-   "no_copy": 1, 
-   "permlevel": 0, 
-   "read_only": 1
-  }, 
-  {
-   "fieldname": "google_userid", 
-   "fieldtype": "Data", 
-   "label": "Google User ID", 
-   "no_copy": 1, 
-   "permlevel": 0, 
-   "read_only": 1
-  }, 
-  {
-   "fieldname": "github_userid", 
-   "fieldtype": "Data", 
-   "label": "Github User ID", 
-   "no_copy": 1, 
-   "permlevel": 0, 
-   "read_only": 1
-  }, 
-  {
-   "fieldname": "github_username", 
-   "fieldtype": "Data", 
-   "label": "Github Username", 
-   "no_copy": 1, 
-   "permlevel": 0, 
+  },
+  {
+   "fieldname": "last_ip",
+   "fieldtype": "Read Only",
+   "label": "Last IP",
+   "no_copy": 1,
+   "oldfieldname": "last_ip",
+   "oldfieldtype": "Read Only",
+   "permlevel": 0,
+   "read_only": 1
+  },
+  {
+   "fieldname": "roles_assigned_to_user",
+   "fieldtype": "Section Break",
+   "hidden": 1,
+   "label": "Roles Assigned To User",
+   "no_copy": 0,
+   "permlevel": 0,
+   "print_hide": 1,
+   "read_only": 1
+  },
+  {
+   "fieldname": "user_roles",
+   "fieldtype": "Table",
+   "hidden": 1,
+   "label": "Roles Assigned",
+   "options": "UserRole",
+   "permlevel": 0,
+   "print_hide": 1,
+   "read_only": 1
+  },
+  {
+   "fieldname": "third_party_authentication",
+   "fieldtype": "Section Break",
+   "label": "Third Party Authentication",
+   "permlevel": 0
+  },
+  {
+   "fieldname": "fb_username",
+   "fieldtype": "Data",
+   "label": "Facebook Username",
+   "no_copy": 1,
+   "permlevel": 0,
+   "read_only": 1
+  },
+  {
+   "fieldname": "fb_userid",
+   "fieldtype": "Data",
+   "label": "Facebook User ID",
+   "no_copy": 1,
+   "permlevel": 0,
+   "read_only": 1
+  },
+  {
+   "fieldname": "google_userid",
+   "fieldtype": "Data",
+   "label": "Google User ID",
+   "no_copy": 1,
+   "permlevel": 0,
+   "read_only": 1
+  },
+  {
+   "fieldname": "github_userid",
+   "fieldtype": "Data",
+   "label": "Github User ID",
+   "no_copy": 1,
+   "permlevel": 0,
+   "read_only": 1
+  },
+  {
+   "fieldname": "github_username",
+   "fieldtype": "Data",
+   "label": "Github Username",
+   "no_copy": 1,
+   "permlevel": 0,
    "read_only": 1
   }
- ], 
- "hide_heading": 0, 
- "hide_toolbar": 0, 
- "icon": "icon-user", 
- "idx": 1, 
- "issingle": 0, 
- "istable": 0, 
- "max_attachments": 5, 
-<<<<<<< HEAD
- "modified": "2014-05-30 04:03:18.000076", 
-=======
- "modified": "2014-06-03 07:30:51.416128", 
->>>>>>> db51d838
- "modified_by": "Administrator", 
- "module": "Core", 
- "name": "User", 
- "owner": "Administrator", 
+ ],
+ "hide_heading": 0,
+ "hide_toolbar": 0,
+ "icon": "icon-user",
+ "idx": 1,
+ "issingle": 0,
+ "istable": 0,
+ "max_attachments": 5,
+ "modified": "2014-06-03 07:30:51.416128",
+ "modified_by": "Administrator",
+ "module": "Core",
+ "name": "User",
+ "owner": "Administrator",
  "permissions": [
   {
-   "create": 1, 
-   "delete": 0, 
-   "email": 1, 
-   "permlevel": 0, 
-   "print": 1, 
-   "read": 1, 
-   "report": 1, 
-   "role": "System Manager", 
-   "submit": 0, 
+   "create": 1,
+   "delete": 0,
+   "email": 1,
+   "permlevel": 0,
+   "print": 1,
+   "read": 1,
+   "report": 1,
+   "role": "System Manager",
+   "submit": 0,
    "write": 1
-  }, 
-  {
-   "apply_user_permissions": 0, 
-<<<<<<< HEAD
-   "cancel": 0, 
-=======
->>>>>>> db51d838
-   "create": 0, 
-   "delete": 0, 
-   "email": 0, 
-   "permlevel": 0, 
-   "print": 0, 
-   "read": 1, 
-<<<<<<< HEAD
-   "report": 1, 
-=======
-   "report": 0, 
->>>>>>> db51d838
-   "role": "All", 
-   "submit": 0, 
+  },
+  {
+   "apply_user_permissions": 0,
+   "create": 0,
+   "delete": 0,
+   "email": 0,
+   "permlevel": 0,
+   "print": 0,
+   "read": 1,
+   "report": 0,
+   "role": "All",
+   "submit": 0,
    "write": 0
-  }, 
-  {
-   "amend": 0, 
-   "cancel": 0, 
-   "create": 0, 
-   "delete": 0, 
-   "permlevel": 1, 
-   "read": 1, 
-   "report": 1, 
-   "role": "System Manager", 
-   "submit": 0, 
+  },
+  {
+   "amend": 0,
+   "cancel": 0,
+   "create": 0,
+   "delete": 0,
+   "permlevel": 1,
+   "read": 1,
+   "report": 1,
+   "role": "System Manager",
+   "submit": 0,
    "write": 1
   }
- ], 
- "read_only": 0, 
+ ],
+ "read_only": 0,
  "search_fields": "first_name, last_name"
 }