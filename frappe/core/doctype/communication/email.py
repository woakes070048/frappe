# Copyright (c) 2015, Frappe Technologies Pvt. Ltd. and Contributors
# MIT License. See license.txt

from __future__ import unicode_literals, absolute_import
from six.moves import range
from six import string_types
import frappe
import json
from email.utils import formataddr
from frappe.core.utils import get_parent_doc
from frappe.utils import (get_url, get_formatted_email, cint,
  validate_email_add, split_emails, time_diff_in_seconds, parse_addr, get_datetime)
<<<<<<< HEAD
=======
from frappe.utils.file_manager import get_file, add_attachments
>>>>>>> eb0825d7
from frappe.email.queue import check_email_limit
from frappe.utils.scheduler import log
from frappe.email.email_body import get_message_id
import frappe.email.smtp
import time
from frappe import _
from frappe.utils.background_jobs import enqueue

@frappe.whitelist()
def make(doctype=None, name=None, content=None, subject=None, sent_or_received = "Sent",
	sender=None, sender_full_name=None, recipients=None, communication_medium="Email", send_email=False,
	print_html=None, print_format=None, attachments='[]', send_me_a_copy=False, cc=None, bcc=None,
	flags=None, read_receipt=None, print_letterhead=True):
	"""Make a new communication.

	:param doctype: Reference DocType.
	:param name: Reference Document name.
	:param content: Communication body.
	:param subject: Communication subject.
	:param sent_or_received: Sent or Received (default **Sent**).
	:param sender: Communcation sender (default current user).
	:param recipients: Communication recipients as list.
	:param communication_medium: Medium of communication (default **Email**).
	:param send_mail: Send via email (default **False**).
	:param print_html: HTML Print format to be sent as attachment.
	:param print_format: Print Format name of parent document to be sent as attachment.
	:param attachments: List of attachments as list of files or JSON string.
	:param send_me_a_copy: Send a copy to the sender (default **False**).
	"""

	is_error_report = (doctype=="User" and name==frappe.session.user and subject=="Error Report")
	send_me_a_copy = cint(send_me_a_copy)

	if doctype and name and not is_error_report and not frappe.has_permission(doctype, "email", name) and not (flags or {}).get('ignore_doctype_permissions'):
		raise frappe.PermissionError("You are not allowed to send emails related to: {doctype} {name}".format(
			doctype=doctype, name=name))

	if not sender:
		sender = get_formatted_email(frappe.session.user)

	comm = frappe.get_doc({
		"doctype":"Communication",
		"subject": subject,
		"content": content,
		"sender": sender,
		"sender_full_name":sender_full_name,
		"recipients": recipients,
		"cc": cc or None,
		"bcc": bcc or None,
		"communication_medium": communication_medium,
		"sent_or_received": sent_or_received,
		"reference_doctype": doctype,
		"reference_name": name,
		"message_id":get_message_id().strip(" <>"),
		"read_receipt":read_receipt,
		"has_attachment": 1 if attachments else 0
	})
	comm.insert(ignore_permissions=True)

	if not doctype:
		# if no reference given, then send it against the communication
		comm.db_set(dict(reference_doctype='Communication', reference_name=comm.name))

	if isinstance(attachments, string_types):
		attachments = json.loads(attachments)

	# if not committed, delayed task doesn't find the communication
	if attachments:
		add_attachments("Communication", comm.name, attachments)

	frappe.db.commit()

	if cint(send_email):
		frappe.flags.print_letterhead = cint(print_letterhead)
		comm.send(print_html, print_format, attachments, send_me_a_copy=send_me_a_copy)

	return {
		"name": comm.name,
		"emails_not_sent_to": ", ".join(comm.emails_not_sent_to) if hasattr(comm, "emails_not_sent_to") else None
	}

def validate_email(doc):
	"""Validate Email Addresses of Recipients and CC"""
	if not (doc.communication_type=="Communication" and doc.communication_medium == "Email") or doc.flags.in_receive:
		return

	# validate recipients
	for email in split_emails(doc.recipients):
		validate_email_add(email, throw=True)

	# validate CC
	for email in split_emails(doc.cc):
		validate_email_add(email, throw=True)

	for email in split_emails(doc.bcc):
		validate_email_add(email, throw=True)

	# validate sender

def notify(doc, print_html=None, print_format=None, attachments=None,
	recipients=None, cc=None, bcc=None, fetched_from_email_account=False):
	"""Calls a delayed task 'sendmail' that enqueus email in Email Queue queue

	:param print_html: Send given value as HTML attachment
	:param print_format: Attach print format of parent document
	:param attachments: A list of filenames that should be attached when sending this email
	:param recipients: Email recipients
	:param cc: Send email as CC to
	:param bcc: Send email as BCC to
	:param fetched_from_email_account: True when pulling email, the notification shouldn't go to the main recipient

	"""
	recipients, cc, bcc = get_recipients_cc_and_bcc(doc, recipients, cc, bcc,
		fetched_from_email_account=fetched_from_email_account)

	if not recipients and not cc:
		return

	doc.emails_not_sent_to = set(doc.all_email_addresses) - set(doc.sent_email_addresses)

	if frappe.flags.in_test:
		# for test cases, run synchronously
		doc._notify(print_html=print_html, print_format=print_format, attachments=attachments,
			recipients=recipients, cc=cc, bcc=None)
	else:
		check_email_limit(list(set(doc.sent_email_addresses)))
		enqueue(sendmail, queue="default", timeout=300, event="sendmail",
			communication_name=doc.name,
			print_html=print_html, print_format=print_format, attachments=attachments,
			recipients=recipients, cc=cc, bcc=bcc, lang=frappe.local.lang,
			session=frappe.local.session, print_letterhead=frappe.flags.print_letterhead)

def _notify(doc, print_html=None, print_format=None, attachments=None,
	recipients=None, cc=None, bcc=None):

	prepare_to_notify(doc, print_html, print_format, attachments)

	if doc.outgoing_email_account.send_unsubscribe_message:
		unsubscribe_message = _("Leave this conversation")
	else:
		unsubscribe_message = ""

	frappe.sendmail(
		recipients=(recipients or []),
		cc=(cc or []),
		bcc=(bcc or []),
		expose_recipients="header",
		sender=doc.sender,
		reply_to=doc.incoming_email_account,
		subject=doc.subject,
		content=doc.content,
		reference_doctype=doc.reference_doctype,
		reference_name=doc.reference_name,
		attachments=doc.attachments,
		message_id=doc.message_id,
		unsubscribe_message=unsubscribe_message,
		delayed=True,
		communication=doc.name,
		read_receipt=doc.read_receipt,
		is_notification=True if doc.sent_or_received =="Received" else False,
		print_letterhead=frappe.flags.print_letterhead
	)

def update_parent_mins_to_first_response(doc):
	"""Update mins_to_first_communication of parent document based on who is replying."""

	parent = get_parent_doc(doc)
	if not parent:
		return

	# update parent mins_to_first_communication only if we create the Email communication
	# ignore in case of only Comment is added
	if doc.communication_type == "Comment":
		return

	status_field = parent.meta.get_field("status")
	if status_field:
		options = (status_field.options or '').splitlines()

		# if status has a "Replied" option, then update the status for received communication
		if ('Replied' in options) and doc.sent_or_received=="Received":
			parent.db_set("status", "Open")
		else:
			# update the modified date for document
			parent.update_modified()

	update_mins_to_first_communication(parent, doc)
	parent.run_method('notify_communication', doc)
	parent.notify_update()

def get_recipients_cc_and_bcc(doc, recipients, cc, bcc, fetched_from_email_account=False):
	doc.all_email_addresses = []
	doc.sent_email_addresses = []
	doc.previous_email_sender = None

	if not recipients:
		recipients = get_recipients(doc, fetched_from_email_account=fetched_from_email_account)

	if not cc:
		cc = get_cc(doc, recipients, fetched_from_email_account=fetched_from_email_account)

	if not bcc:
		bcc = get_bcc(doc, recipients, fetched_from_email_account=fetched_from_email_account)

	if fetched_from_email_account:
		# email was already sent to the original recipient by the sender's email service
		original_recipients, recipients = recipients, []

		# send email to the sender of the previous email in the thread which this email is a reply to
		#provides erratic results and can send external
		#if doc.previous_email_sender:
		#	recipients.append(doc.previous_email_sender)

		# cc that was received in the email
		original_cc = split_emails(doc.cc)

		# don't cc to people who already received the mail from sender's email service
		cc = list(set(cc) - set(original_cc) - set(original_recipients))
		remove_administrator_from_email_list(cc)

		original_bcc = split_emails(doc.bcc)
		bcc = list(set(bcc) - set(original_bcc) - set(original_recipients))
		remove_administrator_from_email_list(bcc)

	remove_administrator_from_email_list(recipients)

	return recipients, cc, bcc

def remove_administrator_from_email_list(email_list):
	if 'Administrator' in email_list:
		email_list.remove('Administrator')

def prepare_to_notify(doc, print_html=None, print_format=None, attachments=None):
	"""Prepare to make multipart MIME Email

	:param print_html: Send given value as HTML attachment.
	:param print_format: Attach print format of parent document."""

	view_link = frappe.utils.cint(frappe.db.get_value("Print Settings", "Print Settings", "attach_view_link"))

	if print_format and view_link:
		doc.content += get_attach_link(doc, print_format)

	set_incoming_outgoing_accounts(doc)

	if not doc.sender:
		doc.sender = doc.outgoing_email_account.email_id

	if not doc.sender_full_name:
		doc.sender_full_name = doc.outgoing_email_account.name or _("Notification")

	if doc.sender:
		# combine for sending to get the format 'Jane <jane@example.com>'
		doc.sender = formataddr([doc.sender_full_name, doc.sender])

	doc.attachments = []

	if print_html or print_format:
		doc.attachments.append({"print_format_attachment":1, "doctype":doc.reference_doctype,
			"name":doc.reference_name, "print_format":print_format, "html":print_html})

	if attachments:
		if isinstance(attachments, string_types):
			attachments = json.loads(attachments)

		for a in attachments:
			if isinstance(a, string_types):
				# is it a filename?
				try:
					# keep this for error handling
					_file = frappe.get_doc("File", {"file_name": a})
					_file.get_content()
					# these attachments will be attached on-demand
					# and won't be stored in the message
					doc.attachments.append({"fid": a})
				except IOError:
					frappe.throw(_("Unable to find attachment {0}").format(a))
			else:
				doc.attachments.append(a)

def set_incoming_outgoing_accounts(doc):
	doc.incoming_email_account = doc.outgoing_email_account = None

	if not doc.incoming_email_account and doc.sender:
		doc.incoming_email_account = frappe.db.get_value("Email Account",
			{"email_id": doc.sender, "enable_incoming": 1}, "email_id")

	if not doc.incoming_email_account and doc.reference_doctype:
		doc.incoming_email_account = frappe.db.get_value("Email Account",
			{"append_to": doc.reference_doctype, }, "email_id")

		doc.outgoing_email_account = frappe.db.get_value("Email Account",
			{"append_to": doc.reference_doctype, "enable_outgoing": 1},
			["email_id", "always_use_account_email_id_as_sender", "name"], as_dict=True)

	if not doc.incoming_email_account:
		doc.incoming_email_account = frappe.db.get_value("Email Account",
			{"default_incoming": 1, "enable_incoming": 1},  "email_id")

	if not doc.outgoing_email_account:
		# if from address is not the default email account
		doc.outgoing_email_account = frappe.db.get_value("Email Account",
			{"email_id": doc.sender, "enable_outgoing": 1},
			["email_id", "always_use_account_email_id_as_sender", "name", "send_unsubscribe_message"], as_dict=True) or frappe._dict()

	if not doc.outgoing_email_account:
		doc.outgoing_email_account = frappe.db.get_value("Email Account",
			{"default_outgoing": 1, "enable_outgoing": 1},
			["email_id", "always_use_account_email_id_as_sender", "name", "send_unsubscribe_message"],as_dict=True) or frappe._dict()

	if doc.sent_or_received == "Sent":
		doc.db_set("email_account", doc.outgoing_email_account.name)

def get_recipients(doc, fetched_from_email_account=False):
	"""Build a list of email addresses for To"""
	# [EDGE CASE] doc.recipients can be None when an email is sent as BCC
	recipients = split_emails(doc.recipients)

	#if fetched_from_email_account and doc.in_reply_to:
		# add sender of previous reply
		#doc.previous_email_sender = frappe.db.get_value("Communication", doc.in_reply_to, "sender")
		#recipients.append(doc.previous_email_sender)

	if recipients:
		recipients = filter_email_list(doc, recipients, [])

	return recipients

def get_cc(doc, recipients=None, fetched_from_email_account=False):
	"""Build a list of email addresses for CC"""
	# get a copy of CC list
	cc = split_emails(doc.cc)

	if doc.reference_doctype and doc.reference_name:
		if fetched_from_email_account:
			# if it is a fetched email, add follows to CC
			cc.append(get_owner_email(doc))
			cc += get_assignees(doc)

	if getattr(doc, "send_me_a_copy", False) and doc.sender not in cc:
		cc.append(doc.sender)

	if cc:
		# exclude unfollows, recipients and unsubscribes
		exclude = [] #added to remove account check
		exclude += [d[0] for d in frappe.db.get_all("User", ["email"], {"thread_notify": 0}, as_list=True)]
		exclude += [(parse_addr(email)[1] or "").lower() for email in recipients]

		if fetched_from_email_account:
			# exclude sender when pulling email
			exclude += [parse_addr(doc.sender)[1]]

		if doc.reference_doctype and doc.reference_name:
			exclude += [d[0] for d in frappe.db.get_all("Email Unsubscribe", ["email"],
				{"reference_doctype": doc.reference_doctype, "reference_name": doc.reference_name}, as_list=True)]

		cc = filter_email_list(doc, cc, exclude, is_cc=True)

	return cc

def get_bcc(doc, recipients=None, fetched_from_email_account=False):
	"""Build a list of email addresses for BCC"""
	bcc = split_emails(doc.bcc)

	if bcc:
		exclude = []
		exclude += [d[0] for d in frappe.db.get_all("User", ["email"], {"thread_notify": 0}, as_list=True)]
		exclude += [(parse_addr(email)[1] or "").lower() for email in recipients]

		if fetched_from_email_account:
			# exclude sender when pulling email
			exclude += [parse_addr(doc.sender)[1]]

		if doc.reference_doctype and doc.reference_name:
			exclude += [d[0] for d in frappe.db.get_all("Email Unsubscribe", ["email"],
				{"reference_doctype": doc.reference_doctype, "reference_name": doc.reference_name}, as_list=True)]

		bcc = filter_email_list(doc, bcc, exclude, is_bcc=True)

	return bcc

<<<<<<< HEAD
def add_attachments(name, attachments):
	'''Add attachments to the given Communiction'''
	# loop through attachments
	for a in attachments:
		if isinstance(a, string_types):
			attach = frappe.db.get_value("File", {"name":a},
				["file_name", "file_url", "is_private"], as_dict=1)

			# save attachments to new doc
			_file = frappe.get_doc({
				"doctype": "File",
				"file_url": attach.file_url,
				"attached_to_doctype": "Communication",
				"attached_to_name": name,
				"folder": "Home/Attachments"})
			_file.save(ignore_permissions=True)


=======
>>>>>>> eb0825d7
def filter_email_list(doc, email_list, exclude, is_cc=False, is_bcc=False):
	# temp variables
	filtered = []
	email_address_list = []

	for email in list(set(email_list)):
		email_address = (parse_addr(email)[1] or "").lower()
		if not email_address:
			continue

		# this will be used to eventually find email addresses that aren't sent to
		doc.all_email_addresses.append(email_address)

		if (email in exclude) or (email_address in exclude):
			continue

		if is_cc:
			is_user_enabled = frappe.db.get_value("User", email_address, "enabled")
			if is_user_enabled==0:
				# don't send to disabled users
				continue

		if is_bcc:
			is_user_enabled = frappe.db.get_value("User", email_address, "enabled")
			if is_user_enabled==0:
				continue

		# make sure of case-insensitive uniqueness of email address
		if email_address not in email_address_list:
			# append the full email i.e. "Human <human@example.com>"
			filtered.append(email)
			email_address_list.append(email_address)

	doc.sent_email_addresses.extend(email_address_list)

	return filtered

def get_owner_email(doc):
	owner = get_parent_doc(doc).owner
	return get_formatted_email(owner) or owner

def get_assignees(doc):
	return [( get_formatted_email(d.owner) or d.owner ) for d in
		frappe.db.get_all("ToDo", filters={
			"reference_type": doc.reference_doctype,
			"reference_name": doc.reference_name,
			"status": "Open"
		}, fields=["owner"])
	]

def get_attach_link(doc, print_format):
	"""Returns public link for the attachment via `templates/emails/print_link.html`."""
	return frappe.get_template("templates/emails/print_link.html").render({
		"url": get_url(),
		"doctype": doc.reference_doctype,
		"name": doc.reference_name,
		"print_format": print_format,
		"key": get_parent_doc(doc).get_signature()
	})

def sendmail(communication_name, print_html=None, print_format=None, attachments=None,
	recipients=None, cc=None, bcc=None, lang=None, session=None, print_letterhead=None):
	try:

		if lang:
			frappe.local.lang = lang

		if session:
			# hack to enable access to private files in PDF
			session['data'] = frappe._dict(session['data'])
			frappe.local.session.update(session)

		if print_letterhead:
			frappe.flags.print_letterhead = print_letterhead

		# upto 3 retries
		for i in range(3):
			try:
				communication = frappe.get_doc("Communication", communication_name)
				communication._notify(print_html=print_html, print_format=print_format, attachments=attachments,
					recipients=recipients, cc=cc, bcc=bcc)

			except frappe.db.InternalError:
				# deadlock, try again
				if frappe.db.is_deadlocked():
					frappe.db.rollback()
					time.sleep(1)
					continue
				else:
					raise
			else:
				break

	except:
		traceback = log("frappe.core.doctype.communication.email.sendmail", frappe.as_json({
			"communication_name": communication_name,
			"print_html": print_html,
			"print_format": print_format,
			"attachments": attachments,
			"recipients": recipients,
			"cc": cc,
			"bcc": bcc,
			"lang": lang
		}))
		frappe.logger(__name__).error(traceback)
		raise

def update_mins_to_first_communication(parent, communication):
	if parent.meta.has_field('mins_to_first_response') and not parent.get('mins_to_first_response'):
		if frappe.db.get_all('User', filters={'email': communication.sender,
			'user_type': 'System User', 'enabled': 1}, limit=1):
			first_responded_on = communication.creation
			if parent.meta.has_field('first_responded_on'):
				parent.db_set('first_responded_on', first_responded_on)
			parent.db_set('mins_to_first_response', round(time_diff_in_seconds(first_responded_on, parent.creation) / 60), 2)

@frappe.whitelist(allow_guest=True)
def mark_email_as_seen(name=None):
	try:
		if name and frappe.db.exists("Communication", name) and not frappe.db.get_value("Communication", name, "read_by_recipient"):
			frappe.db.set_value("Communication", name, "read_by_recipient", 1)
			frappe.db.set_value("Communication", name, "delivery_status", "Read")
			frappe.db.set_value("Communication", name, "read_by_recipient_on", get_datetime())
			frappe.db.commit()
	except Exception:
		frappe.log_error(frappe.get_traceback())
	finally:
		# Return image as response under all circumstances
		from PIL import Image
		import io
		im = Image.new('RGBA', (1, 1))
		im.putdata([(255,255,255,0)])
		buffered_obj = io.BytesIO()
		im.save(buffered_obj, format="PNG")

		frappe.response["type"] = 'binary'
		frappe.response["filename"] = "imaginary_pixel.png"
		frappe.response["filecontent"] = buffered_obj.getvalue()
<|MERGE_RESOLUTION|>--- conflicted
+++ resolved
@@ -10,10 +10,7 @@
 from frappe.core.utils import get_parent_doc
 from frappe.utils import (get_url, get_formatted_email, cint,
   validate_email_add, split_emails, time_diff_in_seconds, parse_addr, get_datetime)
-<<<<<<< HEAD
-=======
 from frappe.utils.file_manager import get_file, add_attachments
->>>>>>> eb0825d7
 from frappe.email.queue import check_email_limit
 from frappe.utils.scheduler import log
 from frappe.email.email_body import get_message_id
@@ -395,7 +392,6 @@
 
 	return bcc
 
-<<<<<<< HEAD
 def add_attachments(name, attachments):
 	'''Add attachments to the given Communiction'''
 	# loop through attachments
@@ -413,9 +409,6 @@
 				"folder": "Home/Attachments"})
 			_file.save(ignore_permissions=True)
 
-
-=======
->>>>>>> eb0825d7
 def filter_email_list(doc, email_list, exclude, is_cc=False, is_bcc=False):
 	# temp variables
 	filtered = []
