--- conflicted
+++ resolved
@@ -1062,11 +1062,7 @@
  "issingle": 1, 
  "istable": 0, 
  "max_attachments": 0, 
-<<<<<<< HEAD
  "modified": "2017-07-07 17:21:50.082744", 
-=======
- "modified": "2017-06-23 07:48:10.453011", 
->>>>>>> 6a46a5ae
  "modified_by": "Administrator", 
  "module": "Core", 
  "name": "System Settings", 
