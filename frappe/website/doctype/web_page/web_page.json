--- conflicted
+++ resolved
@@ -1,174 +1,4 @@
 {
-<<<<<<< HEAD
- "allow_attach": 1, 
- "creation": "2013-03-28 10:35:30", 
- "description": "Page to show on the website\n", 
- "docstatus": 0, 
- "doctype": "DocType", 
- "document_type": "Transaction", 
- "fields": [
-  {
-   "fieldname": "section_title", 
-   "fieldtype": "Section Break", 
-   "label": "Title", 
-   "permlevel": 0
-  }, 
-  {
-   "description": "Title / headline of your page", 
-   "fieldname": "title", 
-   "fieldtype": "Data", 
-   "label": "Title", 
-   "permlevel": 0, 
-   "reqd": 1
-  }, 
-  {
-   "description": "Page url name (auto-generated)", 
-   "fieldname": "page_name", 
-   "fieldtype": "Data", 
-   "in_list_view": 1, 
-   "label": "Page Name", 
-   "permlevel": 0, 
-   "read_only": 0
-  }, 
-  {
-   "fieldname": "parent_website_route", 
-   "fieldtype": "Link", 
-   "label": "Parent Website Page", 
-   "options": "Website Route", 
-   "permlevel": 0
-  }, 
-  {
-   "fieldname": "published", 
-   "fieldtype": "Check", 
-   "label": "Published", 
-   "permlevel": 0
-  }, 
-  {
-   "fieldname": "cb1", 
-   "fieldtype": "Column Break", 
-   "permlevel": 0, 
-   "width": "50%"
-  }, 
-  {
-   "description": "Description for page header.", 
-   "fieldname": "description", 
-   "fieldtype": "Small Text", 
-   "label": "Description", 
-   "permlevel": 0
-  }, 
-  {
-   "description": "Page content", 
-   "fieldname": "sb1", 
-   "fieldtype": "Section Break", 
-   "label": "Content", 
-   "permlevel": 0
-  }, 
-  {
-   "description": "Begin this page with a slideshow of images", 
-   "fieldname": "slideshow", 
-   "fieldtype": "Link", 
-   "label": "Slideshow", 
-   "options": "Website Slideshow", 
-   "permlevel": 0
-  }, 
-  {
-   "description": "Content in markdown format that appears on the main side of your page", 
-   "fieldname": "main_section", 
-   "fieldtype": "Text Editor", 
-   "label": "Main Section", 
-   "permlevel": 0
-  }, 
-  {
-   "depends_on": "eval:!doc.__islocal", 
-   "description": "Link to other pages in the side bar and next section", 
-   "fieldname": "sb2", 
-   "fieldtype": "Section Break", 
-   "label": "More", 
-   "permlevel": 0
-  }, 
-  {
-   "description": "HTML for header section. Optional", 
-   "fieldname": "header", 
-   "fieldtype": "Text", 
-   "label": "Header", 
-   "permlevel": 0
-  }, 
-  {
-   "fieldname": "enable_comments", 
-   "fieldtype": "Check", 
-   "label": "Enable Comments", 
-   "permlevel": 0
-  }, 
-  {
-   "fieldname": "text_align", 
-   "fieldtype": "Select", 
-   "label": "Text Align", 
-   "options": "Left\nCenter\nRight", 
-   "permlevel": 0
-  }, 
-  {
-   "fieldname": "custom_javascript", 
-   "fieldtype": "Section Break", 
-   "label": "Custom Javascript", 
-   "permlevel": 0
-  }, 
-  {
-   "description": "Add code as &lt;script&gt;", 
-   "fieldname": "insert_code", 
-   "fieldtype": "Check", 
-   "label": "Insert Code", 
-   "permlevel": 0
-  }, 
-  {
-   "depends_on": "insert_code", 
-   "fieldname": "javascript", 
-   "fieldtype": "Code", 
-   "label": "Javascript", 
-   "options": "Javascript", 
-   "permlevel": 0
-  }, 
-  {
-   "fieldname": "custom_css", 
-   "fieldtype": "Section Break", 
-   "label": "Custom CSS", 
-   "permlevel": 0
-  }, 
-  {
-   "fieldname": "insert_style", 
-   "fieldtype": "Check", 
-   "label": "Insert Style", 
-   "permlevel": 0
-  }, 
-  {
-   "depends_on": "insert_style", 
-   "fieldname": "css", 
-   "fieldtype": "Code", 
-   "label": "CSS", 
-   "options": "CSS", 
-   "permlevel": 0
-  }
- ], 
- "icon": "icon-file-alt", 
- "idx": 1, 
- "max_attachments": 20, 
- "modified": "2014-05-26 03:36:51.942919", 
- "modified_by": "Administrator", 
- "module": "Website", 
- "name": "Web Page", 
- "owner": "Administrator", 
- "permissions": [
-  {
-   "cancel": 0, 
-   "create": 1, 
-   "delete": 1, 
-   "email": 1, 
-   "permlevel": 0, 
-   "print": 1, 
-   "read": 1, 
-   "report": 1, 
-   "role": "Website Manager", 
-   "submit": 0, 
-=======
  "allow_attach": 1,
  "creation": "2013-03-28 10:35:30",
  "description": "Page to show on the website\n",
@@ -337,7 +167,6 @@
    "report": 1,
    "role": "Website Manager",
    "submit": 0,
->>>>>>> 138a7471
    "write": 1
   }
  ]
