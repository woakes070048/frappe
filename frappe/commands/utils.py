# -*- coding: utf-8 -*-

import json
import os
import subprocess
import sys
from distutils.spawn import find_executable

import click

import frappe
from frappe.commands import get_site, pass_context
from frappe.exceptions import SiteNotSpecifiedError
from frappe.utils import get_bench_path, update_progress_bar, cint


@click.command('build')
<<<<<<< HEAD
@click.option('--app', help='Build assets for specific app')
@click.option('--apps', help='Build assets for specific apps')
@click.option('--make-copy', is_flag=True, default=False, help='Copy the files instead of symlinking')
@click.option('--restore', is_flag=True, default=False, help='Copy the files instead of symlinking with force')
@click.option('--production', is_flag=True, default=False, help='Build assets in production mode')
@click.option('--force', is_flag=True, default=False, help='Force build assets instead of downloading available')
@click.option('--verbose', is_flag=True, default=False, help='Verbose')
def build(app=None, apps=None, make_copy=False, restore=False, production=False, verbose=False, force=False):
	"Compile JS and CSS source files"
	from frappe.build import bundle, download_frappe_assets

=======
@click.option('--app', help='Build assets for app')
@click.option('--hard-link', is_flag=True, default=False, help='Copy the files instead of symlinking')
@click.option('--make-copy', is_flag=True, default=False, help='[DEPRECATED] Copy the files instead of symlinking')
@click.option('--restore', is_flag=True, default=False, help='[DEPRECATED] Copy the files instead of symlinking with force')
@click.option('--verbose', is_flag=True, default=False, help='Verbose')
@click.option('--force', is_flag=True, default=False, help='Force build assets instead of downloading available')
def build(app=None, hard_link=False, make_copy=False, restore=False, verbose=False, force=False):
	"Minify + concatenate JS and CSS files, build translations"
>>>>>>> ad65ad43
	frappe.init('')

	if not apps and app:
		apps = app

	# dont try downloading assets if force used, app specified or running via CI
	if not (force or apps or os.environ.get('CI')):
		# skip building frappe if assets exist remotely
		skip_frappe = download_frappe_assets(verbose=verbose)
	else:
		skip_frappe = False

<<<<<<< HEAD
	# don't minify in developer_mode for faster builds
	development = frappe.local.conf.developer_mode or frappe.local.dev_server
	mode = "development" if development else "production"
	if production:
		mode = "production"

	bundle(mode, apps=apps, make_copy=make_copy, restore=restore, verbose=verbose, skip_frappe=skip_frappe)
=======
	if make_copy or restore:
		hard_link = make_copy or restore
		click.secho(
			"bench build: --make-copy and --restore options are deprecated in favour of --hard-link",
			fg="yellow",
		)

	frappe.build.bundle(
		skip_frappe=skip_frappe,
		no_compress=no_compress,
		hard_link=hard_link,
		verbose=verbose,
		app=app,
	)
>>>>>>> ad65ad43


@click.command('watch')
@click.option('--apps', help='Watch assets for specific apps')
def watch(apps=None):
	"Watch and compile JS and CSS files as and when they change"
	from frappe.build import watch
	frappe.init('')
	watch(apps)


@click.command('clear-cache')
@pass_context
def clear_cache(context):
	"Clear cache, doctype cache and defaults"
	import frappe.sessions
	import frappe.website.render
	from frappe.desk.notifications import clear_notifications
	for site in context.sites:
		try:
			frappe.connect(site)
			frappe.clear_cache()
			clear_notifications()
			frappe.website.render.clear_cache()
		finally:
			frappe.destroy()
	if not context.sites:
		raise SiteNotSpecifiedError

@click.command('clear-website-cache')
@pass_context
def clear_website_cache(context):
	"Clear website cache"
	import frappe.website.render
	for site in context.sites:
		try:
			frappe.init(site=site)
			frappe.connect()
			frappe.website.render.clear_cache()
		finally:
			frappe.destroy()
	if not context.sites:
		raise SiteNotSpecifiedError

@click.command('destroy-all-sessions')
@click.option('--reason')
@pass_context
def destroy_all_sessions(context, reason=None):
	"Clear sessions of all users (logs them out)"
	import frappe.sessions
	for site in context.sites:
		try:
			frappe.init(site=site)
			frappe.connect()
			frappe.sessions.clear_all_sessions(reason)
			frappe.db.commit()
		finally:
			frappe.destroy()
	if not context.sites:
		raise SiteNotSpecifiedError

@click.command('show-config')
@click.option("--format", "-f", type=click.Choice(["text", "json"]), default="text")
@pass_context
def show_config(context, format):
	"Print configuration file to STDOUT in speified format"

	if not context.sites:
		raise SiteNotSpecifiedError

	sites_config = {}
	sites_path = os.getcwd()

	from frappe.utils.commands import render_table

	def transform_config(config, prefix=None):
		prefix = f"{prefix}." if prefix else ""
		site_config = []

		for conf, value in config.items():
			if isinstance(value, dict):
				site_config += transform_config(value, prefix=f"{prefix}{conf}")
			else:
				log_value = json.dumps(value) if isinstance(value, list) else value
				site_config += [[f"{prefix}{conf}", log_value]]

		return site_config

	for site in context.sites:
		frappe.init(site)

		if len(context.sites) != 1 and format == "text":
			if context.sites.index(site) != 0:
				click.echo()
			click.secho(f"Site {site}", fg="yellow")

		configuration = frappe.get_site_config(sites_path=sites_path, site_path=site)

		if format == "text":
			data = transform_config(configuration)
			data.insert(0, ['Config','Value'])
			render_table(data)

		if format == "json":
			sites_config[site] = configuration

		frappe.destroy()

	if format == "json":
		click.echo(frappe.as_json(sites_config))


@click.command('reset-perms')
@pass_context
def reset_perms(context):
	"Reset permissions for all doctypes"
	from frappe.permissions import reset_perms
	for site in context.sites:
		try:
			frappe.init(site=site)
			frappe.connect()
			for d in frappe.db.sql_list("""select name from `tabDocType`
				where istable=0 and custom=0"""):
					frappe.clear_cache(doctype=d)
					reset_perms(d)
		finally:
			frappe.destroy()
	if not context.sites:
		raise SiteNotSpecifiedError

@click.command('execute')
@click.argument('method')
@click.option('--args')
@click.option('--kwargs')
@click.option('--profile', is_flag=True, default=False)
@pass_context
def execute(context, method, args=None, kwargs=None, profile=False):
	"Execute a function"
	for site in context.sites:
		ret = ""
		try:
			frappe.init(site=site)
			frappe.connect()

			if args:
				try:
					args = eval(args)
				except NameError:
					args = [args]
			else:
				args = ()

			if kwargs:
				kwargs = eval(kwargs)
			else:
				kwargs = {}

			if profile:
				import cProfile
				pr = cProfile.Profile()
				pr.enable()

			try:
				ret = frappe.get_attr(method)(*args, **kwargs)
			except Exception:
				ret = frappe.safe_eval(method + "(*args, **kwargs)", eval_globals=globals(), eval_locals=locals())

			if profile:
				import pstats
				from six import StringIO

				pr.disable()
				s = StringIO()
				pstats.Stats(pr, stream=s).sort_stats('cumulative').print_stats(.5)
				print(s.getvalue())

			if frappe.db:
				frappe.db.commit()
		finally:
			frappe.destroy()
		if ret:
			from frappe.utils.response import json_handler
			print(json.dumps(ret, default=json_handler))

	if not context.sites:
		raise SiteNotSpecifiedError


@click.command('add-to-email-queue')
@click.argument('email-path')
@pass_context
def add_to_email_queue(context, email_path):
	"Add an email to the Email Queue"
	site = get_site(context)

	if os.path.isdir(email_path):
		with frappe.init_site(site):
			frappe.connect()
			for email in os.listdir(email_path):
				with open(os.path.join(email_path, email)) as email_data:
					kwargs = json.load(email_data)
					kwargs['delayed'] = True
					frappe.sendmail(**kwargs)
					frappe.db.commit()


@click.command('export-doc')
@click.argument('doctype')
@click.argument('docname')
@pass_context
def export_doc(context, doctype, docname):
	"Export a single document to csv"
	import frappe.modules
	for site in context.sites:
		try:
			frappe.init(site=site)
			frappe.connect()
			frappe.modules.export_doc(doctype, docname)
		finally:
			frappe.destroy()
	if not context.sites:
		raise SiteNotSpecifiedError

@click.command('export-json')
@click.argument('doctype')
@click.argument('path')
@click.option('--name', help='Export only one document')
@pass_context
def export_json(context, doctype, path, name=None):
	"Export doclist as json to the given path, use '-' as name for Singles."
	from frappe.core.doctype.data_import.data_import import export_json
	for site in context.sites:
		try:
			frappe.init(site=site)
			frappe.connect()
			export_json(doctype, path, name=name)
		finally:
			frappe.destroy()
	if not context.sites:
		raise SiteNotSpecifiedError

@click.command('export-csv')
@click.argument('doctype')
@click.argument('path')
@pass_context
def export_csv(context, doctype, path):
	"Export data import template with data for DocType"
	from frappe.core.doctype.data_import.data_import import export_csv
	for site in context.sites:
		try:
			frappe.init(site=site)
			frappe.connect()
			export_csv(doctype, path)
		finally:
			frappe.destroy()
	if not context.sites:
		raise SiteNotSpecifiedError

@click.command('export-fixtures')
@click.option('--app', default=None, help='Export fixtures of a specific app')
@pass_context
def export_fixtures(context, app=None):
	"Export fixtures"
	from frappe.utils.fixtures import export_fixtures
	for site in context.sites:
		try:
			frappe.init(site=site)
			frappe.connect()
			export_fixtures(app=app)
		finally:
			frappe.destroy()
	if not context.sites:
		raise SiteNotSpecifiedError

@click.command('import-doc')
@click.argument('path')
@pass_context
def import_doc(context, path, force=False):
	"Import (insert/update) doclist. If the argument is a directory, all files ending with .json are imported"
	from frappe.core.doctype.data_import.data_import import import_doc

	if not os.path.exists(path):
		path = os.path.join('..', path)
	if not os.path.exists(path):
		print('Invalid path {0}'.format(path))
		sys.exit(1)

	for site in context.sites:
		try:
			frappe.init(site=site)
			frappe.connect()
			import_doc(path)
		finally:
			frappe.destroy()
	if not context.sites:
		raise SiteNotSpecifiedError

@click.command('import-csv')
@click.argument('path')
@click.option('--only-insert', default=False, is_flag=True, help='Do not overwrite existing records')
@click.option('--submit-after-import', default=False, is_flag=True, help='Submit document after importing it')
@click.option('--ignore-encoding-errors', default=False, is_flag=True, help='Ignore encoding errors while coverting to unicode')
@click.option('--no-email', default=True, is_flag=True, help='Send email if applicable')
@pass_context
def import_csv(context, path, only_insert=False, submit_after_import=False, ignore_encoding_errors=False, no_email=True):
	"Import CSV using data import"
	from frappe.core.doctype.data_import_legacy import importer
	from frappe.utils.csvutils import read_csv_content
	site = get_site(context)

	if not os.path.exists(path):
		path = os.path.join('..', path)
	if not os.path.exists(path):
		print('Invalid path {0}'.format(path))
		sys.exit(1)

	with open(path, 'r') as csvfile:
		content = read_csv_content(csvfile.read())

	frappe.init(site=site)
	frappe.connect()

	try:
		importer.upload(content, submit_after_import=submit_after_import, no_email=no_email,
			ignore_encoding_errors=ignore_encoding_errors, overwrite=not only_insert,
			via_console=True)
		frappe.db.commit()
	except Exception:
		print(frappe.get_traceback())

	frappe.destroy()


@click.command('data-import')
@click.option('--file', 'file_path', type=click.Path(), required=True, help="Path to import file (.csv, .xlsx)")
@click.option('--doctype', type=str, required=True)
@click.option('--type', 'import_type', type=click.Choice(['Insert', 'Update'], case_sensitive=False), default='Insert', help="Insert New Records or Update Existing Records")
@click.option('--submit-after-import', default=False, is_flag=True, help='Submit document after importing it')
@click.option('--mute-emails', default=True, is_flag=True, help='Mute emails during import')
@pass_context
def data_import(context, file_path, doctype, import_type=None, submit_after_import=False, mute_emails=True):
	"Import documents in bulk from CSV or XLSX using data import"
	from frappe.core.doctype.data_import.data_import import import_file
	site = get_site(context)

	frappe.init(site=site)
	frappe.connect()
	import_file(doctype, file_path, import_type, submit_after_import, console=True)
	frappe.destroy()


@click.command('bulk-rename')
@click.argument('doctype')
@click.argument('path')
@pass_context
def bulk_rename(context, doctype, path):
	"Rename multiple records via CSV file"
	from frappe.model.rename_doc import bulk_rename
	from frappe.utils.csvutils import read_csv_content

	site = get_site(context)

	with open(path, 'r') as csvfile:
		rows = read_csv_content(csvfile.read())

	frappe.init(site=site)
	frappe.connect()

	bulk_rename(doctype, rows, via_console = True)

	frappe.destroy()


@click.command('mariadb')
@pass_context
def mariadb(context):
	"""
		Enter into mariadb console for a given site.
	"""
	import os

	site  = get_site(context)
	if not site:
		raise SiteNotSpecifiedError
	frappe.init(site=site)

	# This is assuming you're within the bench instance.
	mysql = find_executable('mysql')
	os.execv(mysql, [
		mysql,
		'-u', frappe.conf.db_name,
		'-p'+frappe.conf.db_password,
		frappe.conf.db_name,
		'-h', frappe.conf.db_host or "localhost",
		'--pager=less -SFX',
		'--safe-updates',
		"-A"])


@click.command('postgres')
@pass_context
def postgres(context):
	"""
		Enter into postgres console for a given site.
	"""
	site  = get_site(context)
	frappe.init(site=site)
	# This is assuming you're within the bench instance.
	psql = find_executable('psql')
	subprocess.run([ psql, '-d', frappe.conf.db_name])


@click.command('jupyter')
@pass_context
def jupyter(context):
	installed_packages = (r.split('==')[0] for r in subprocess.check_output([sys.executable, '-m', 'pip', 'freeze'], encoding='utf8'))

	if 'jupyter' not in installed_packages:
		subprocess.check_output([sys.executable, '-m', 'pip', 'install', 'jupyter'])

	site = get_site(context)
	frappe.init(site=site)

	jupyter_notebooks_path = os.path.abspath(frappe.get_site_path('jupyter_notebooks'))
	sites_path = os.path.abspath(frappe.get_site_path('..'))

	try:
		os.stat(jupyter_notebooks_path)
	except OSError:
		print('Creating folder to keep jupyter notebooks at {}'.format(jupyter_notebooks_path))
		os.mkdir(jupyter_notebooks_path)
	bin_path = os.path.abspath('../env/bin')
	print('''
Starting Jupyter notebook
Run the following in your first cell to connect notebook to frappe
```
import frappe
frappe.init(site='{site}', sites_path='{sites_path}')
frappe.connect()
frappe.local.lang = frappe.db.get_default('lang')
frappe.db.connect()
```
	'''.format(site=site, sites_path=sites_path))
	os.execv('{0}/jupyter'.format(bin_path), [
		'{0}/jupyter'.format(bin_path),
		'notebook',
		jupyter_notebooks_path,
	])


@click.command('console')
@pass_context
def console(context):
	"Start ipython console for a site"
	import warnings

	site = get_site(context)
	frappe.init(site=site)
	frappe.connect()
	frappe.local.lang = frappe.db.get_default("lang")

	import IPython
	all_apps = frappe.get_installed_apps()
	failed_to_import = []

	for app in all_apps:
		try:
			locals()[app] = __import__(app)
		except ModuleNotFoundError:
			failed_to_import.append(app)
			all_apps.remove(app)

	print("Apps in this namespace:\n{}".format(", ".join(all_apps)))
	if failed_to_import:
		print("\nFailed to import:\n{}".format(", ".join(failed_to_import)))

	warnings.simplefilter('ignore')
	IPython.embed(display_banner="", header="", colors="neutral")


@click.command('run-tests')
@click.option('--app', help="For App")
@click.option('--doctype', help="For DocType")
@click.option('--doctype-list-path', help="Path to .txt file for list of doctypes. Example erpnext/tests/server/agriculture.txt")
@click.option('--test', multiple=True, help="Specific test")
@click.option('--ui-tests', is_flag=True, default=False, help="Run UI Tests")
@click.option('--module', help="Run tests in a module")
@click.option('--profile', is_flag=True, default=False)
@click.option('--coverage', is_flag=True, default=False)
@click.option('--skip-test-records', is_flag=True, default=False, help="Don't create test records")
@click.option('--skip-before-tests', is_flag=True, default=False, help="Don't run before tests hook")
@click.option('--junit-xml-output', help="Destination file path for junit xml report")
@click.option('--failfast', is_flag=True, default=False)
@pass_context
def run_tests(context, app=None, module=None, doctype=None, test=(), profile=False,
		coverage=False, junit_xml_output=False, ui_tests = False, doctype_list_path=None,
		skip_test_records=False, skip_before_tests=False, failfast=False):

	"Run tests"
	import frappe.test_runner
	tests = test

	site = get_site(context)

	allow_tests = frappe.get_conf(site).allow_tests

	if not (allow_tests or os.environ.get('CI')):
		click.secho('Testing is disabled for the site!', bold=True)
		click.secho('You can enable tests by entering following command:')
		click.secho('bench --site {0} set-config allow_tests true'.format(site), fg='green')
		return

	frappe.init(site=site)

	frappe.flags.skip_before_tests = skip_before_tests
	frappe.flags.skip_test_records = skip_test_records

	if coverage:
		from coverage import Coverage

		# Generate coverage report only for app that is being tested
		source_path = os.path.join(get_bench_path(), 'apps', app or 'frappe')
		omit=[
			'*.html',
			'*.js',
			'*.xml',
			'*.css',
			'*.less',
			'*.scss',
			'*.vue',
			'*/doctype/*/*_dashboard.py',
			'*/patches/*'
		]

		if not app or app == 'frappe':
			omit.append('*/commands/*')

		cov = Coverage(source=[source_path], omit=omit)
		cov.start()

	ret = frappe.test_runner.main(app, module, doctype, context.verbose, tests=tests,
		force=context.force, profile=profile, junit_xml_output=junit_xml_output,
		ui_tests=ui_tests, doctype_list_path=doctype_list_path, failfast=failfast)

	if coverage:
		cov.stop()
		cov.save()

	if len(ret.failures) == 0 and len(ret.errors) == 0:
		ret = 0

	if os.environ.get('CI'):
		sys.exit(ret)

@click.command('run-parallel-tests')
@click.option('--app', help="For App", default='frappe')
@click.option('--build-number', help="Build number", default=1)
@click.option('--total-builds', help="Total number of builds", default=1)
@click.option('--with-coverage', is_flag=True, help="Build coverage file")
@click.option('--use-orchestrator', is_flag=True, help="Use orchestrator to run parallel tests")
@pass_context
def run_parallel_tests(context, app, build_number, total_builds, with_coverage=False, use_orchestrator=False):
	site = get_site(context)
	if use_orchestrator:
		from frappe.parallel_test_runner import ParallelTestWithOrchestrator
		ParallelTestWithOrchestrator(app, site=site, with_coverage=with_coverage)
	else:
		from frappe.parallel_test_runner import ParallelTestRunner
		ParallelTestRunner(app, site=site, build_number=build_number, total_builds=total_builds, with_coverage=with_coverage)

@click.command('run-ui-tests')
@click.argument('app')
@click.option('--headless', is_flag=True, help="Run UI Test in headless mode")
@click.option('--parallel', is_flag=True, help="Run UI Test in parallel mode")
@click.option('--ci-build-id')
@pass_context
def run_ui_tests(context, app, headless=False, parallel=True, ci_build_id=None):
	"Run UI tests"
	site = get_site(context)
	app_base_path = os.path.abspath(os.path.join(frappe.get_app_path(app), '..'))
	site_url = frappe.utils.get_site_url(site)
	admin_password = frappe.get_conf(site).admin_password

	# override baseUrl using env variable
	site_env = 'CYPRESS_baseUrl={}'.format(site_url)
	password_env = 'CYPRESS_adminPassword={}'.format(admin_password) if admin_password else ''

	os.chdir(app_base_path)

	node_bin = subprocess.getoutput("npm bin")
	cypress_path = "{0}/cypress".format(node_bin)
	plugin_path = "{0}/../cypress-file-upload".format(node_bin)

	# check if cypress in path...if not, install it.
	if not (
		os.path.exists(cypress_path)
		and os.path.exists(plugin_path)
		and cint(subprocess.getoutput("npm view cypress version")[:1]) >= 6
	):
		# install cypress
		click.secho("Installing Cypress...", fg="yellow")
		frappe.commands.popen("yarn add cypress@^6 cypress-file-upload@^5 --no-lockfile")

	# run for headless mode
	run_or_open = 'run --browser firefox --record --key 4a48f41c-11b3-425b-aa88-c58048fa69eb' if headless else 'open'
	command = '{site_env} {password_env} {cypress} {run_or_open}'
	formatted_command = command.format(site_env=site_env, password_env=password_env, cypress=cypress_path, run_or_open=run_or_open)

	if parallel:
		formatted_command += ' --parallel'

	if ci_build_id:
		formatted_command += ' --ci-build-id {}'.format(ci_build_id)

	click.secho("Running Cypress...", fg="yellow")
	frappe.commands.popen(formatted_command, cwd=app_base_path, raise_err=True)


@click.command('serve')
@click.option('--port', default=8000)
@click.option('--profile', is_flag=True, default=False)
@click.option('--noreload', "no_reload", is_flag=True, default=False)
@click.option('--nothreading', "no_threading", is_flag=True, default=False)
@pass_context
def serve(context, port=None, profile=False, no_reload=False, no_threading=False, sites_path='.', site=None):
	"Start development web server"
	import frappe.app

	if not context.sites:
		site = None
	else:
		site = context.sites[0]

	frappe.app.serve(port=port, profile=profile, no_reload=no_reload, no_threading=no_threading, site=site, sites_path='.')


@click.command('request')
@click.option('--args', help='arguments like `?cmd=test&key=value` or `/api/request/method?..`')
@click.option('--path', help='path to request JSON')
@pass_context
def request(context, args=None, path=None):
	"Run a request as an admin"
	import frappe.handler
	import frappe.api
	for site in context.sites:
		try:
			frappe.init(site=site)
			frappe.connect()
			if args:
				if "?" in args:
					frappe.local.form_dict = frappe._dict([a.split("=") for a in args.split("?")[-1].split("&")])
				else:
					frappe.local.form_dict = frappe._dict()

				if args.startswith("/api/method"):
					frappe.local.form_dict.cmd = args.split("?")[0].split("/")[-1]
			elif path:
				with open(os.path.join('..', path), 'r') as f:
					args = json.loads(f.read())

				frappe.local.form_dict = frappe._dict(args)

			frappe.handler.execute_cmd(frappe.form_dict.cmd)

			print(frappe.response)
		finally:
			frappe.destroy()
	if not context.sites:
		raise SiteNotSpecifiedError

@click.command('make-app')
@click.argument('destination')
@click.argument('app_name')
def make_app(destination, app_name):
	"Creates a boilerplate app"
	from frappe.utils.boilerplate import make_boilerplate
	make_boilerplate(destination, app_name)


@click.command('set-config')
@click.argument('key')
@click.argument('value')
@click.option('-g', '--global', 'global_', is_flag=True, default=False, help='Set value in bench config')
@click.option('-p', '--parse', is_flag=True, default=False, help='Evaluate as Python Object')
@click.option('--as-dict', is_flag=True, default=False, help='Legacy: Evaluate as Python Object')
@pass_context
def set_config(context, key, value, global_=False, parse=False, as_dict=False):
	"Insert/Update a value in site_config.json"
	from frappe.installer import update_site_config

	if as_dict:
		from frappe.utils.commands import warn
		warn("--as-dict will be deprecated in v14. Use --parse instead", category=PendingDeprecationWarning)
		parse = as_dict

	if parse:
		import ast
		value = ast.literal_eval(value)

	if global_:
		sites_path = os.getcwd()
		common_site_config_path = os.path.join(sites_path, 'common_site_config.json')
		update_site_config(key, value, validate=False, site_config_path=common_site_config_path)
	else:
		for site in context.sites:
			frappe.init(site=site)
			update_site_config(key, value, validate=False)
			frappe.destroy()


@click.command('version')
def get_version():
	"Show the versions of all the installed apps"
	from frappe.utils.change_log import get_app_branch
	frappe.init('')

	for m in sorted(frappe.get_all_apps()):
		branch_name = get_app_branch(m)
		module = frappe.get_module(m)
		app_hooks = frappe.get_module(m + ".hooks")

		if hasattr(app_hooks, '{0}_version'.format(branch_name)):
			print("{0} {1}".format(m, getattr(app_hooks, '{0}_version'.format(branch_name))))

		elif hasattr(module, "__version__"):
			print("{0} {1}".format(m, module.__version__))


@click.command('rebuild-global-search')
@click.option('--static-pages', is_flag=True, default=False, help='Rebuild global search for static pages')
@pass_context
def rebuild_global_search(context, static_pages=False):
	'''Setup help table in the current site (called after migrate)'''
	from frappe.utils.global_search import (get_doctypes_with_global_search, rebuild_for_doctype,
		get_routes_to_index, add_route_to_global_search, sync_global_search)

	for site in context.sites:
		try:
			frappe.init(site)
			frappe.connect()

			if static_pages:
				routes = get_routes_to_index()
				for i, route in enumerate(routes):
					add_route_to_global_search(route)
					frappe.local.request = None
					update_progress_bar('Rebuilding Global Search', i, len(routes))
				sync_global_search()
			else:
				doctypes = get_doctypes_with_global_search()
				for i, doctype in enumerate(doctypes):
					rebuild_for_doctype(doctype)
					update_progress_bar('Rebuilding Global Search', i, len(doctypes))

		finally:
			frappe.destroy()
	if not context.sites:
		raise SiteNotSpecifiedError


commands = [
	build,
	clear_cache,
	clear_website_cache,
	jupyter,
	console,
	destroy_all_sessions,
	execute,
	export_csv,
	export_doc,
	export_fixtures,
	export_json,
	get_version,
	import_csv,
	data_import,
	import_doc,
	make_app,
	mariadb,
	postgres,
	request,
	reset_perms,
	run_tests,
	run_ui_tests,
	serve,
	set_config,
	show_config,
	watch,
	bulk_rename,
	add_to_email_queue,
	rebuild_global_search,
	run_parallel_tests
]<|MERGE_RESOLUTION|>--- conflicted
+++ resolved
@@ -15,28 +15,17 @@
 
 
 @click.command('build')
-<<<<<<< HEAD
-@click.option('--app', help='Build assets for specific app')
+@click.option('--app', help='Build assets for app')
 @click.option('--apps', help='Build assets for specific apps')
-@click.option('--make-copy', is_flag=True, default=False, help='Copy the files instead of symlinking')
-@click.option('--restore', is_flag=True, default=False, help='Copy the files instead of symlinking with force')
-@click.option('--production', is_flag=True, default=False, help='Build assets in production mode')
-@click.option('--force', is_flag=True, default=False, help='Force build assets instead of downloading available')
-@click.option('--verbose', is_flag=True, default=False, help='Verbose')
-def build(app=None, apps=None, make_copy=False, restore=False, production=False, verbose=False, force=False):
-	"Compile JS and CSS source files"
-	from frappe.build import bundle, download_frappe_assets
-
-=======
-@click.option('--app', help='Build assets for app')
 @click.option('--hard-link', is_flag=True, default=False, help='Copy the files instead of symlinking')
 @click.option('--make-copy', is_flag=True, default=False, help='[DEPRECATED] Copy the files instead of symlinking')
 @click.option('--restore', is_flag=True, default=False, help='[DEPRECATED] Copy the files instead of symlinking with force')
+@click.option('--production', is_flag=True, default=False, help='Build assets in production mode')
 @click.option('--verbose', is_flag=True, default=False, help='Verbose')
 @click.option('--force', is_flag=True, default=False, help='Force build assets instead of downloading available')
-def build(app=None, hard_link=False, make_copy=False, restore=False, verbose=False, force=False):
-	"Minify + concatenate JS and CSS files, build translations"
->>>>>>> ad65ad43
+def build(app=None, apps=None, hard_link=False, make_copy=False, restore=False, production=False, verbose=False, force=False):
+	"Compile JS and CSS source files"
+	from frappe.build import bundle, download_frappe_assets
 	frappe.init('')
 
 	if not apps and app:
@@ -49,15 +38,12 @@
 	else:
 		skip_frappe = False
 
-<<<<<<< HEAD
 	# don't minify in developer_mode for faster builds
 	development = frappe.local.conf.developer_mode or frappe.local.dev_server
 	mode = "development" if development else "production"
 	if production:
 		mode = "production"
 
-	bundle(mode, apps=apps, make_copy=make_copy, restore=restore, verbose=verbose, skip_frappe=skip_frappe)
-=======
 	if make_copy or restore:
 		hard_link = make_copy or restore
 		click.secho(
@@ -65,14 +51,8 @@
 			fg="yellow",
 		)
 
-	frappe.build.bundle(
-		skip_frappe=skip_frappe,
-		no_compress=no_compress,
-		hard_link=hard_link,
-		verbose=verbose,
-		app=app,
-	)
->>>>>>> ad65ad43
+	bundle(mode, apps=apps, hard_link=hard_link, verbose=verbose, skip_frappe=skip_frappe)
+
 
 
 @click.command('watch')
