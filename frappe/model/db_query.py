--- conflicted
+++ resolved
@@ -217,17 +217,10 @@
 		if not self.tables: self.extract_tables()
 
 		# apply user permissions?
-<<<<<<< HEAD
-		role_permissions = frappe.permissions.get_role_permissions(frappe.get_meta(self.doctype))
-		if role_permissions.get("apply_user_permissions", {}).get("read"):
-			# get user permissions
-			user_permissions = frappe.defaults.get_user_permissions()
-=======
 		role_permissions = frappe.permissions.get_role_permissions(frappe.get_meta(self.doctype), user=self.user)
 		if role_permissions.get("apply_user_permissions", {}).get("read"):
 			# get user permissions
 			user_permissions = frappe.defaults.get_user_permissions(self.user)
->>>>>>> db51d838
 			self.add_user_permissions(user_permissions)
 
 		if as_condition:
