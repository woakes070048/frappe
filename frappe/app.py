--- conflicted
+++ resolved
@@ -99,17 +99,6 @@
 		frappe.monitor.stop(response)
 		frappe.recorder.dump()
 
-<<<<<<< HEAD
-		frappe.logger("frappe.web", allow_site=frappe.local.site).info({
-			"site": get_site_name(request.host),
-			"remote_addr": getattr(request, "remote_addr", "NOTFOUND"),
-			"base_url": getattr(request, "base_url", "NOTFOUND"),
-			"full_path": getattr(request, "full_path", "NOTFOUND"),
-			"method": getattr(request, "method", "NOTFOUND"),
-			"scheme": getattr(request, "scheme", "NOTFOUND"),
-			"http_status_code": getattr(response, "status_code", "NOTFOUND")
-		})
-=======
 		if hasattr(frappe.local, 'conf') and frappe.local.conf.enable_frappe_logger:
 			frappe.logger("frappe.web", allow_site=frappe.local.site).info({
 				"site": get_site_name(request.host),
@@ -120,7 +109,6 @@
 				"scheme": getattr(request, "scheme", "NOTFOUND"),
 				"http_status_code": getattr(response, "status_code", "NOTFOUND")
 			})
->>>>>>> 8ec26175
 
 		if response and hasattr(frappe.local, 'rate_limiter'):
 			response.headers.extend(frappe.local.rate_limiter.headers())
