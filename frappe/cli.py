#!/usr/bin/env python2.7

# Copyright (c) 2013, Web Notes Technologies Pvt. Ltd. and Contributors
# MIT License. See license.txt

from __future__ import unicode_literals
import os
import subprocess
import frappe
from frappe.utils import cint

site_arg_optional = ['serve', 'build', 'watch', 'celery', 'resize_images']

def get_site(parsed_args):
	if not parsed_args.get("site") and os.path.exists(os.path.join(parsed_args["sites_path"], "currentsite.txt")):
		with open(os.path.join(parsed_args["sites_path"], "currentsite.txt"), "r") as sitefile:
			parsed_args["site"] = sitefile.read().strip()
			return  parsed_args["site"]
	return parsed_args.get("site")

def main():
	parsed_args = frappe._dict(vars(setup_parser()))
	fn = get_function(parsed_args)
	if parsed_args.get("sites_path"):
		parsed_args["sites_path"] = parsed_args["sites_path"][0]
	else:
		parsed_args["sites_path"] = os.environ.get("SITES_PATH", ".")
	sites_path = parsed_args.get("sites_path")

	if not parsed_args.get("make_app"):

		if parsed_args.get("site")=="all":
			for site in get_sites(parsed_args["sites_path"]):
				print "\nRunning", fn, "for", site
				print "-"*50
				args = parsed_args.copy()
				args["site"] = site
				frappe.init(site, sites_path=sites_path)
				return run(fn, args)
		else:
			site = get_site(parsed_args)
			if fn not in site_arg_optional and not site:
				print 'site argument required'
				return 1
			elif site:
				frappe.init(site, sites_path=sites_path)
			else:
				# site argument optional
				frappe.init("", sites_path=sites_path)
			return run(fn, parsed_args)
	else:
		return run(fn, parsed_args)

def cmd(fn):
	def new_fn(*args, **kwargs):
		import inspect
		fnargs, varargs, varkw, defaults = inspect.getargspec(fn)
		new_kwargs = {}
		for i, a in enumerate(fnargs):
			# should not pass an argument more than once
			if i >= len(args) and a in kwargs:
				new_kwargs[a] = kwargs.get(a)

		return fn(*args, **new_kwargs)

	return new_fn


def run(fn, args):
	import cProfile, pstats, StringIO

	use_profiler = args.get("profile") and fn!="serve"
	if use_profiler:
		pr = cProfile.Profile()
		pr.enable()

	if isinstance(args.get(fn), (list, tuple)):
		out = globals().get(fn)(*args.get(fn), **args)
	else:
		out = globals().get(fn)(**args)

	if use_profiler:
		pr.disable()
		s = StringIO.StringIO()
		ps = pstats.Stats(pr, stream=s).sort_stats('tottime', 'ncalls')
		ps.print_stats()
		print s.getvalue()

	return out

def get_function(args):
	for fn, val in args.items():
		if (val or isinstance(val, list)) and globals().get(fn):
			return fn

def get_sites(sites_path=None):
	import os
	if not sites_path:
		sites_path = '.'
	return [site for site in os.listdir(sites_path)
			if os.path.isdir(os.path.join(sites_path, site))
				and not site in ('assets',)]

def setup_parser():
	import argparse
	parser = argparse.ArgumentParser(description="Run frappe utility functions")

	setup_install(parser)
	setup_utilities(parser)
	setup_translation(parser)
	setup_test(parser)

	parser.add_argument("site", nargs="?")

	# common
	parser.add_argument("-f", "--force", default=False, action="store_true",
		help="Force execution where applicable (look for [-f] in help)")
	parser.add_argument("--all", default=False, action="store_true",
		help="Get all (where applicable)")
	parser.add_argument("--verbose", default=False, action="store_true",
		help="Show verbose output (where applicable)")
	parser.add_argument("--quiet", default=False, action="store_true",
		help="Do not show verbose output (where applicable)")

	return parser.parse_args()

def setup_install(parser):
	parser.add_argument("--make_app", metavar="DEST", nargs=1,
		help="Make a new application with boilerplate")
	parser.add_argument("--install", metavar="DB-NAME", nargs=1,
		help="Install a new db")
	parser.add_argument("--sites_path", metavar="SITES_PATH", nargs=1,
		help="path to directory with sites")
	parser.add_argument("--install_app", metavar="APP-NAME", nargs=1,
		help="Install a new app")
	parser.add_argument("--add_to_installed_apps", metavar="APP-NAME", nargs="*",
		help="Add these app(s) to Installed Apps")
	parser.add_argument("--root-password", nargs=1,
		help="Root password for new app")
	parser.add_argument("--reinstall", default=False, action="store_true",
		help="Install a fresh app in db_name specified in conf.py")
	parser.add_argument("--restore", metavar=("DB-NAME", "SQL-FILE"), nargs=2,
		help="Restore from an sql file")
	parser.add_argument("--with_scheduler_enabled", default=False, action="store_true",
		help="Enable scheduler on restore")
	parser.add_argument("--add_system_manager", nargs="+",
		metavar=("EMAIL", "[FIRST-NAME] [LAST-NAME]"), help="Add a user with all roles")

def setup_test(parser):
	parser.add_argument("--run_tests", default=False, action="store_true",
		help="Run tests options [-d doctype], [-m module]")
	parser.add_argument("--app", metavar="APP-NAME", nargs=1,
		help="Run command for specified app")
	parser.add_argument("-d", "--doctype", metavar="DOCTYPE", nargs=1,
		help="Run command for specified doctype")
	parser.add_argument("-m", "--module", metavar="MODULE", nargs=1,
		help="Run command for specified module")
	parser.add_argument("--tests", metavar="TEST FUNCTION", nargs="*",
		help="Run one or more specific test functions")
	parser.add_argument("--serve_test", action="store_true", help="Run development server for testing")
	parser.add_argument("--driver", nargs="?", help="Run selenium using given driver")


def setup_utilities(parser):
	# serving
	parser.add_argument("--port", type=int, help="port for development server")
	parser.add_argument("--use", action="store_true", help="Set current site for development.")

	# update
	parser.add_argument("-u", "--update", nargs="*", metavar=("REMOTE", "BRANCH"),
		help="Perform git pull, run patches, sync schema and rebuild files/translations")
	parser.add_argument("--reload_gunicorn", default=False, action="store_true", help="reload gunicorn on update")
	parser.add_argument("--patch", nargs=1, metavar="PATCH-MODULE",
		help="Run a particular patch [-f]")
	parser.add_argument("-l", "--latest", default=False, action="store_true",
		help="Run patches, sync schema and rebuild files/translations")
	parser.add_argument("--sync_all", default=False, action="store_true",
		help="Reload all doctypes, pages, etc. using txt files [-f]")
	parser.add_argument("--update_all_sites", nargs="*", metavar=("REMOTE", "BRANCH"),
		help="Perform git pull, run patches, sync schema and rebuild files/translations")

	parser.add_argument("--reload_doc", nargs=3,
		metavar=('"MODULE"', '"DOCTYPE"', '"DOCNAME"'))

	# build
	parser.add_argument("-b", "--build", default=False, action="store_true",
		help="Minify + concatenate JS and CSS files, build translations")
	parser.add_argument("--make_copy", default=False, action="store_true",
		help="Make copy of assets instead of symlinks")
	parser.add_argument("-w", "--watch", default=False, action="store_true",
		help="Watch and concatenate JS and CSS files as and when they change")

	# misc
	parser.add_argument("--backup", default=False, action="store_true",
		help="Take backup of database in backup folder [--with_files]")
	parser.add_argument("--move", default=False, action="store_true",
		help="Move site to different directory defined by --dest_dir")
	parser.add_argument("--dest_dir", nargs=1, metavar="DEST-DIR",
		help="Move site to different directory")
	parser.add_argument("--with_files", default=False, action="store_true",
		help="Also take backup of files")
	parser.add_argument("--domain", nargs="*",
		help="Get or set domain in Website Settings")
	parser.add_argument("--make_conf", nargs="*", metavar=("DB-NAME", "DB-PASSWORD"),
		help="Create new conf.py file")
	parser.add_argument("--make_custom_server_script", nargs=1, metavar="DOCTYPE",
		help="Create new conf.py file")
	parser.add_argument("--set_admin_password", metavar='ADMIN-PASSWORD', nargs=1,
		help="Set administrator password")
	parser.add_argument("--request", metavar='URL-ARGS', nargs=1, help="Run request as admin")
	parser.add_argument("--mysql", action="store_true", help="get mysql shell for a site")
	parser.add_argument("--serve", action="store_true", help="Run development server")
	parser.add_argument("--profile", action="store_true", help="enable profiling in development server")
	parser.add_argument("--smtp", action="store_true", help="Run smtp debug server",
		dest="smtp_debug_server")
	parser.add_argument("--python", action="store_true", help="get python shell for a site")
	parser.add_argument("--flush_memcache", action="store_true", help="flush memcached")
	parser.add_argument("--ipython", action="store_true", help="get ipython shell for a site")
	parser.add_argument("--execute", help="execute a function", nargs=1, metavar="FUNCTION")
	parser.add_argument("--get_site_status", action="store_true", help="Get site details")
	parser.add_argument("--update_site_config", nargs=1,
		metavar="site-CONFIG-JSON",
		help="Update site_config.json for a given site")
	parser.add_argument("--resize_images", nargs=1, metavar="PATH", help="resize images to a max width of 500px")


	# clear
	parser.add_argument("--clear_web", default=False, action="store_true",
		help="Clear website cache")
	parser.add_argument("--build_sitemap", default=False, action="store_true",
		help="Build Website Route")
	parser.add_argument("--sync_statics", default=False, action="store_true",
		help="Sync files from templates/statics to Web Pages")
	parser.add_argument("--clear_cache", default=False, action="store_true",
		help="Clear cache, doctype cache and defaults")
	parser.add_argument("--reset_perms", default=False, action="store_true",
		help="Reset permissions for all doctypes")
	parser.add_argument("--clear_all_sessions", default=False, action="store_true",
		help="Clear sessions of all users (logs them out)")

	# scheduler
	parser.add_argument("--run_scheduler", default=False, action="store_true",
		help="Trigger scheduler")
	parser.add_argument("--celery", nargs="*", help="Run Celery Commands")
	parser.add_argument("--run_scheduler_event", nargs=1,
		metavar="all | daily | weekly | monthly",
		help="Run a scheduler event")
	parser.add_argument("--enable_scheduler", default=False, action="store_true",
		help="Enable scheduler")
	parser.add_argument("--disable_scheduler", default=False, action="store_true",
		help="Disable scheduler")


	# replace
	parser.add_argument("--replace", nargs=3,
		metavar=("SEARCH-REGEX", "REPLACE-BY", "FILE-EXTN"),
		help="Multi-file search-replace [-f]")

	# import/export
	parser.add_argument("--export_doc", nargs=2, metavar=('"DOCTYPE"', '"DOCNAME"'))
	parser.add_argument("--export_doclist", nargs=3, metavar=("DOCTYPE", "NAME", "PATH"),
		help="""Export doclist as json to the given path, use '-' as name for Singles.""")
	parser.add_argument("--export_csv", nargs=2, metavar=("DOCTYPE", "PATH"),
		help="""Dump DocType as csv""")
	parser.add_argument("--export_fixtures", default=False, action="store_true",
		help="""Export fixtures""")
	parser.add_argument("--import_doc", nargs=1, metavar="PATH",
		help="""Import (insert/update) doclist. If the argument is a directory, all files ending with .json are imported""")

def setup_translation(parser):
	parser.add_argument("--build_message_files", default=False, action="store_true",
		help="Build message files for translation.")
	parser.add_argument("--get_untranslated", nargs=2, metavar=("LANG-CODE", "TARGET-FILE-PATH"),
		help="""Get untranslated strings for lang.""")
	parser.add_argument("--update_translations", nargs=3,
		metavar=("LANG-CODE", "UNTRANSLATED-FILE-PATH", "TRANSLATED-FILE-PATH"),
		help="""Update translated strings.""")

# methods
@cmd
def make_app(destination):
	from frappe.utils.boilerplate import make_boilerplate
	make_boilerplate(destination)

@cmd
def use(sites_path):
	with open(os.path.join(sites_path,  "currentsite.txt"), "w") as sitefile:
		sitefile.write(frappe.local.site)

# install
def _install(db_name, root_login="root", root_password=None, source_sql=None,
		admin_password = 'admin', force=False, site_config=None, reinstall=False, quiet=False, install_apps=None):

	from frappe.installer import install_db, install_app, make_site_dirs
	import frappe.utils.scheduler
<<<<<<< HEAD
	verbose = not quiet

	enable_scheduler = False
	try:
		installed = frappe.get_installed_apps()
		enable_scheduler = frappe.db.get_default("enable_scheduler")
	except Exception, e:
		if e.args[0]!= 1146:
			raise
		installed = []
=======

	verbose = not quiet

	# enable scheduler post install?
	enable_scheduler = _is_scheduler_enabled()
>>>>>>> 2cf635fa

	install_db(root_login=root_login, root_password=root_password, db_name=db_name, source_sql=source_sql,
		admin_password = admin_password, verbose=verbose, force=force, site_config=site_config, reinstall=reinstall)
	make_site_dirs()
	install_app("frappe", verbose=verbose, set_as_patched=not source_sql)

	if frappe.conf.get("install_apps"):
		for app in frappe.conf.install_apps:
			install_app(app, verbose=verbose, set_as_patched=not source_sql)

	if install_apps:
		for app in install_apps:
			install_app(app, verbose=verbose, set_as_patched=not source_sql)

	frappe.utils.scheduler.toggle_scheduler(enable_scheduler)
<<<<<<< HEAD

	scheduler_status = "disabled" if frappe.utils.scheduler.is_scheduler_disabled() else "enabled"
	print "*** Scheduler is", scheduler_status, "***"

=======
	scheduler_status = "disabled" if frappe.utils.scheduler.is_scheduler_disabled() else "enabled"
	print "*** Scheduler is", scheduler_status, "***"

@cmd
def install(db_name, root_login="root", root_password=None, source_sql=None,
		admin_password = 'admin', force=False, site_config=None, reinstall=False, quiet=False, install_apps=None):
	_install(db_name, root_login, root_password, source_sql, admin_password, force, site_config, reinstall, quiet, install_apps)
>>>>>>> 2cf635fa
	frappe.destroy()

def _is_scheduler_enabled():
	enable_scheduler = False
	try:
		frappe.connect()
		enable_scheduler = cint(frappe.db.get_default("enable_scheduler"))
	except:
		pass
	finally:
		frappe.db.close()

	return enable_scheduler

@cmd
def install_app(app_name, quiet=False):
	verbose = not quiet
	from frappe.installer import install_app
	frappe.connect()
	install_app(app_name, verbose=verbose)
	frappe.destroy()

@cmd
def add_to_installed_apps(*apps):
	from frappe.installer import add_to_installed_apps
	frappe.connect()
	all_apps = frappe.get_all_apps(with_frappe=True)
	for each in apps:
		if each in all_apps:
			add_to_installed_apps(each, rebuild_sitemap=False)
	frappe.destroy()

@cmd
def reinstall(quiet=False):
	verbose = not quiet
	try:
		frappe.connect()
		installed = frappe.get_installed_apps()
		frappe.clear_cache()
	except:
		installed = []
	finally:
		frappe.db.close()

	install(db_name=frappe.conf.db_name, verbose=verbose, force=True, reinstall=True, install_apps=installed)

@cmd
def restore(db_name, source_sql, force=False, quiet=False, with_scheduler_enabled=False):
	import frappe.utils.scheduler
<<<<<<< HEAD
	verbose = not quiet
	install(db_name, source_sql=source_sql, verbose=verbose, force=force)
=======
	_install(db_name, source_sql=source_sql, quiet=quiet, force=force)

	try:
		frappe.connect()
		frappe.utils.scheduler.toggle_scheduler(with_scheduler_enabled)
	finally:
		frappe.destroy()
>>>>>>> 2cf635fa

	frappe.utils.scheduler.toggle_scheduler(with_scheduler_enabled)

@cmd
def add_system_manager(email, first_name=None, last_name=None):
	import frappe.utils.user
	frappe.connect()
	frappe.utils.user.add_system_manager(email, first_name, last_name)
	frappe.db.commit()
	frappe.destroy()

# utilities

@cmd
def update(remote=None, branch=None, reload_gunicorn=False):
	pull(remote=remote, branch=branch)

	# maybe there are new framework changes, any consequences?
	reload(frappe)
	build()
	latest()
	if reload_gunicorn:
		subprocess.check_output("killall -HUP gunicorn".split())

@cmd
def latest(rebuild_website_config=True, quiet=False):
	import frappe.modules.patch_handler
	import frappe.model.sync
	from frappe.website import rebuild_config
	from frappe.utils.fixtures import sync_fixtures
	import frappe.translate
	from frappe.website import statics

	verbose = not quiet

	frappe.connect()

	try:
		# run patches
		frappe.modules.patch_handler.run_all()
		# sync
		frappe.model.sync.sync_all(verbose=verbose)
		sync_fixtures()

		statics.sync().start()
		# build website config if any changes in templates etc.
		if rebuild_website_config:
			rebuild_config()


		frappe.translate.clear_cache()

	finally:
		frappe.destroy()

@cmd
def sync_all(force=False, quiet=False):
	import frappe.model.sync
	verbose = not quiet
	frappe.connect()
	frappe.model.sync.sync_all(force=force, verbose=verbose)
	frappe.destroy()

@cmd
def patch(patch_module, force=False):
	import frappe.modules.patch_handler
	frappe.connect()
	frappe.modules.patch_handler.run_single(patch_module, force=force)
	frappe.destroy()

@cmd
def update_all_sites(remote=None, branch=None, quiet=False):
	verbose = not quiet
	pull(remote, branch)

	# maybe there are new framework changes, any consequences?
	reload(frappe)

	build()
	for site in get_sites():
		frappe.init(site)
		latest(verbose=verbose)

@cmd
def reload_doc(module, doctype, docname, force=False):
	frappe.connect()
	frappe.reload_doc(module, doctype, docname, force=force)
	frappe.db.commit()
	frappe.destroy()

@cmd
def build(make_copy=False):
	import frappe.build
	import frappe
	frappe.build.bundle(False, make_copy=make_copy)

@cmd
def watch():
	import frappe.build
	frappe.build.watch(True)

@cmd
def backup(with_files=False, backup_path_db=None, backup_path_files=None, quiet=False):
	from frappe.utils.backups import scheduled_backup
	verbose = not quiet
	frappe.connect()
	odb = scheduled_backup(ignore_files=not with_files, backup_path_db=backup_path_db, backup_path_files=backup_path_files)
	if verbose:
		from frappe.utils import now
		print "database backup taken -", odb.backup_path_db, "- on", now()
		if with_files:
			print "files backup taken -", odb.backup_path_files, "- on", now()
	frappe.destroy()

@cmd
def move(dest_dir=None, site=None):
	import os
	if not dest_dir:
		raise Exception, "--dest_dir is required for --move"
	if not os.path.isdir(dest_dir):
		raise Exception, "destination is not a directory or does not exist"

	old_path = frappe.utils.get_site()
	new_path = os.path.join(dest_dir, site)

	# check if site dump of same name already exists
	site_dump_exists = True
	count = 0
	while site_dump_exists:
		final_new_path = new_path + (count and str(count) or "")
		site_dump_exists = os.path.exists(final_new_path)
		count = int(count or 0) + 1

	os.rename(old_path, final_new_path)
	frappe.destroy()
	return os.path.basename(final_new_path)

@cmd
def domain(host_url=None):
	frappe.connect()
	if host_url:
		frappe.db.set_value("Website Settings", None, "subdomain", host_url)
		frappe.db.commit()
	else:
		print frappe.db.get_value("Website Settings", None, "subdomain")
	frappe.destroy()

@cmd
def make_conf(db_name=None, db_password=None, site_config=None):
	from frappe.install_lib.install import make_conf
	make_conf(db_name=db_name, db_password=db_password, site_config=site_config)

@cmd
def make_custom_server_script(doctype):
	from frappe.core.doctype.custom_script.custom_script import make_custom_server_script_file
	frappe.connect()
	make_custom_server_script_file(doctype)
	frappe.destroy()

# clear
@cmd
def clear_cache():
	import frappe.sessions
	frappe.connect()
	frappe.clear_cache()
	frappe.destroy()

@cmd
def clear_web():
	import frappe.website.render
	frappe.connect()
	frappe.website.render.clear_cache()
	frappe.destroy()

@cmd
def clear_all_sessions():
	import frappe.sessions
	frappe.connect()
	frappe.sessions.clear_all_sessions()
	frappe.db.commit()
	frappe.destroy()

@cmd
def build_sitemap():
	from frappe.website import rebuild_config
	frappe.connect()
	rebuild_config()
	frappe.destroy()

@cmd
def sync_statics():
	from frappe.website import statics
	frappe.connect()
	statics.sync_statics()
	frappe.db.commit()
	frappe.destroy()

@cmd
def reset_perms():
	frappe.connect()
	for d in frappe.db.sql_list("""select name from `tabDocType`
		where ifnull(istable, 0)=0 and ifnull(custom, 0)=0"""):
			frappe.clear_cache(doctype=d)
			frappe.reset_perms(d)
	frappe.destroy()

@cmd
def execute(method):
	frappe.connect()
	ret = frappe.get_attr(method)()
	frappe.db.commit()
	frappe.destroy()
	if ret:
		print ret

@cmd
def celery(arg):
	import frappe
	import commands, os
	python = commands.getoutput('which python')
	os.execv(python, [python, "-m", "frappe.celery_app"] + arg.split())
	frappe.destroy()

@cmd
def run_scheduler_event(event, force=False):
	import frappe.utils.scheduler
	frappe.connect()
	frappe.utils.scheduler.trigger(frappe.local.site, event, now=force)
	frappe.destroy()

@cmd
def enable_scheduler():
	import frappe.utils.scheduler
	frappe.connect()
	frappe.utils.scheduler.enable_scheduler()
	frappe.db.commit()
	print "Enabled"
	frappe.destroy()

@cmd
def disable_scheduler():
	import frappe.utils.scheduler
	frappe.connect()
	frappe.utils.scheduler.disable_scheduler()
	frappe.db.commit()
	print "Disabled"
	frappe.destroy()

# replace
@cmd
def replace(search_regex, replacement, extn, force=False):
	print search_regex, replacement, extn
	replace_code('.', search_regex, replacement, extn, force=force)

# import/export
@cmd
def export_doc(doctype, docname):
	import frappe.modules
	frappe.connect()
	frappe.modules.export_doc(doctype, docname)
	frappe.destroy()

@cmd
def export_doclist(doctype, name, path):
	from frappe.core.page.data_import_tool import data_import_tool
	frappe.connect()
	data_import_tool.export_json(doctype, name, path)
	frappe.destroy()

@cmd
def export_csv(doctype, path):
	from frappe.core.page.data_import_tool import data_import_tool
	frappe.connect()
	data_import_tool.export_csv(doctype, path)
	frappe.destroy()

@cmd
def export_fixtures():
	from frappe.utils.fixtures import export_fixtures
	frappe.connect()
	export_fixtures()
	frappe.destroy()

@cmd
def import_doc(path, force=False):
	from frappe.core.page.data_import_tool import data_import_tool
	frappe.connect()
	data_import_tool.import_doc(path, overwrite=force)
	frappe.destroy()

# translation
@cmd
def build_message_files():
	import frappe.translate
	frappe.connect()
	frappe.translate.rebuild_all_translation_files()
	frappe.destroy()

@cmd
def get_untranslated(lang, untranslated_file, all=None):
	import frappe.translate
	frappe.connect()
	frappe.translate.get_untranslated(lang, untranslated_file, get_all=all)
	frappe.destroy()

@cmd
def update_translations(lang, untranslated_file, translated_file):
	import frappe.translate
	frappe.connect()
	frappe.translate.update_translations(lang, untranslated_file, translated_file)
	frappe.destroy()

# git
@cmd
def git(param):
	if isinstance(param, (list, tuple)):
		param = " ".join(param)
	import os
	os.system("""cd lib && git %s""" % param)
	os.system("""cd app && git %s""" % param)

def get_remote_and_branch(remote=None, branch=None):
	if not (remote and branch):
		if not frappe.conf.branch:
			raise Exception("Please specify remote and branch")

		remote = remote or "origin"
		branch = branch or frappe.conf.branch
		frappe.destroy()

	return remote, branch

@cmd
def pull(remote=None, branch=None):
	remote, branch = get_remote_and_branch(remote, branch)
	git(("pull", remote, branch))

@cmd
def push(remote=None, branch=None):
	remote, branch = get_remote_and_branch(remote, branch)
	git(("push", remote, branch))

@cmd
def status():
	git("status")

@cmd
def commit(message):
	git("""commit -a -m "%s" """ % message.replace('"', '\"'))

@cmd
def checkout(branch):
	git(("checkout", branch))

@cmd
def set_admin_password(admin_password):
	import frappe
	frappe.connect()
	frappe.db.sql("""update __Auth set `password`=password(%s)
		where user='Administrator'""", (admin_password,))
	frappe.db.commit()
	frappe.destroy()

@cmd
def mysql():
	import frappe
	import commands, os
	msq = commands.getoutput('which mysql')
	os.execv(msq, [msq, '-u', frappe.conf.db_name, '-p'+frappe.conf.db_password, frappe.conf.db_name, '-h', frappe.conf.db_host or "localhost", "-A"])
	frappe.destroy()

@cmd
def python(site):
	import frappe
	import commands, os
	python = commands.getoutput('which python')
	if site:
		os.environ["site"] = site
	os.environ["PYTHONSTARTUP"] = os.path.join(os.path.dirname(frappe.__file__), "pythonrc.py")
	os.execv(python, [python])
	frappe.destroy()

@cmd
def ipython(site):
	import frappe
	frappe.connect(site=site)
	import IPython
	IPython.embed()

@cmd
def smtp_debug_server():
	import commands, os
	python = commands.getoutput('which python')
	os.execv(python, [python, '-m', "smtpd", "-n", "-c", "DebuggingServer", "localhost:25"])

@cmd
def run_tests(app=None, module=None, doctype=None, verbose=False, tests=(), driver=None):
	import frappe.test_runner
	from frappe.utils import sel

	sel.start(verbose, driver)

	ret = 1
	try:
		ret = frappe.test_runner.main(app and app[0], module and module[0], doctype and doctype[0], verbose,
			tests=tests)
		if len(ret.failures) == 0 and len(ret.errors) == 0:
			ret = 0
	finally:
		sel.close()

	return ret

@cmd
def serve(port=None, profile=False, sites_path='.', site=None):
	if not port: port = 8000

	import frappe.app
	frappe.app.serve(port=port, profile=profile, site=frappe.local.site, sites_path=sites_path)

@cmd
def serve_test(port=None, profile=False, sites_path='.', site=None):
	from frappe.utils import sel
	if not port: port = sel.port
	serve(port)

@cmd
def request(args):
	import frappe.handler
	import frappe.api
	frappe.connect()
	if "?" in args:
		frappe.local.form_dict = frappe._dict([a.split("=") for a in args.split("?")[-1].split("&")])
	else:
		frappe.local.form_dict = frappe._dict()

	if args.startswith("/api/method"):
		frappe.local.form_dict.cmd = args.split("?")[0].split("/")[-1]

	frappe.handler.execute_cmd(frappe.form_dict.cmd)

	print frappe.response
	frappe.destroy()

@cmd
def resize_images(path):
	import frappe.utils.image
	frappe.utils.image.resize_images(path)

@cmd
def flush_memcache():
	frappe.cache().flush_all()


def replace_code(start, txt1, txt2, extn, search=None, force=False):
	"""replace all txt1 by txt2 in files with extension (extn)"""
	import frappe.utils
	import os, re
	esc = frappe.utils.make_esc('[]')
	if not search: search = esc(txt1)
	for wt in os.walk(start, followlinks=1):
		for fn in wt[2]:
			if fn.split('.')[-1]==extn:
				fpath = os.path.join(wt[0], fn)
				with open(fpath, 'r') as f:
					content = f.read()

				if re.search(search, content):
					res = search_replace_with_prompt(fpath, txt1, txt2, force)
					if res == 'skip':
						return 'skip'


def search_replace_with_prompt(fpath, txt1, txt2, force=False):
	""" Search and replace all txt1 by txt2 in the file with confirmation"""
	from termcolor import colored
	with open(fpath, 'r') as f:
		content = f.readlines()

	tmp = []
	for c in content:
		if c.find(txt1) != -1:
			print fpath
			print  colored(txt1, 'red').join(c[:-1].split(txt1))
			a = ''
			if force:
				c = c.replace(txt1, txt2)
			else:
				while a.lower() not in ['y', 'n', 'skip']:
					a = raw_input('Do you want to Change [y/n/skip]?')
				if a.lower() == 'y':
					c = c.replace(txt1, txt2)
				elif a.lower() == 'skip':
					return 'skip'
		tmp.append(c)

	with open(fpath, 'w') as f:
		f.write(''.join(tmp))
	print colored('Updated', 'green')

@cmd
def get_site_status(verbose=False):
	import frappe
	import frappe.utils
	from frappe.utils.user import get_system_managers
	from frappe.core.doctype.user.user import get_total_users, get_active_users, \
		get_website_users, get_active_website_users

	import json
	frappe.connect()
	ret = {
		'last_backup_on': frappe.local.conf.last_backup_on,
		'active_users': get_active_users(),
		'total_users': get_total_users(),
		'active_website_users': get_active_website_users(),
		'website_users': get_website_users(),
		'system_managers': "\n".join(get_system_managers()),
		'default_company': frappe.db.get_default("company"),
		'disk_usage': frappe.utils.get_disk_usage(),
		'working_directory': frappe.local.site_path
	}

	# country, timezone, industry
	for key in ["country", "time_zone", "industry"]:
		ret[key] = frappe.db.get_default(key)

	# basic usage/progress analytics
	for doctype in ("Company", "Customer", "Item", "Quotation", "Sales Invoice",
		"Journal Voucher", "Stock Ledger Entry"):
			key = doctype.lower().replace(" ", "_") + "_exists"
			ret[key] = 1 if frappe.db.count(doctype) else 0

	frappe.destroy()

	if verbose:
		print json.dumps(ret, indent=1, sort_keys=True)

	return ret

@cmd
def update_site_config(site_config, verbose=False):
	import json

	if isinstance(site_config, basestring):
		site_config = json.loads(site_config)

	config = frappe.get_site_config()
	config.update(site_config)
	site_config_path = os.path.join(frappe.local.site_path, "site_config.json")

	with open(site_config_path, "w") as f:
		json.dump(config, f, indent=1, sort_keys=True)

	frappe.destroy()

@cmd
def bump(repo, bump_type):

	import json
	assert repo in ['lib', 'app']
	assert bump_type in ['minor', 'major', 'patch']

	def validate(repo_path):
		import git
		repo = git.Repo(repo_path)
		if repo.active_branch != 'master':
			raise Exception, "Current branch not master in {}".format(repo_path)

	def bump_version(version, version_type):
		import semantic_version
		v = semantic_version.Version(version)
		if version_type == 'minor':
			v.minor += 1
		elif version_type == 'major':
			v.major += 1
		elif version_type == 'patch':
			v.patch += 1
		return unicode(v)

	def add_tag(repo_path, version):
		import git
		repo = git.Repo(repo_path)
		repo.index.add(['config.json'])
		repo.index.commit('bumped to version {}'.format(version))
		repo.create_tag('v' + version, repo.head)

	def update_framework_requirement(version):
		with open('app/config.json') as f:
			config = json.load(f)
		config['requires_framework_version'] = '==' + version
		with open('app/config.json', 'w') as f:
			json.dump(config, f, indent=1, sort_keys=True)

	validate('lib/')
	validate('app/')

	if repo == 'app':
		with open('app/config.json') as f:
			config = json.load(f)
		new_version = bump_version(config['app_version'], bump_type)
		config['app_version'] = new_version
		with open('app/config.json', 'w') as f:
			json.dump(config, f, indent=1, sort_keys=True)
		add_tag('app/', new_version)

	elif repo == 'lib':
		with open('lib/config.json') as f:
			config = json.load(f)
		new_version = bump_version(config['framework_version'], bump_type)
		config['framework_version'] = new_version
		with open('lib/config.json', 'w') as f:
			json.dump(config, f, indent=1, sort_keys=True)
		add_tag('lib/', new_version)

		update_framework_requirement(new_version)

		bump('app', bump_type)


if __name__=="__main__":
	out = main()
	if out and out==1:
		exit(1)<|MERGE_RESOLUTION|>--- conflicted
+++ resolved
@@ -293,24 +293,11 @@
 
 	from frappe.installer import install_db, install_app, make_site_dirs
 	import frappe.utils.scheduler
-<<<<<<< HEAD
-	verbose = not quiet
-
-	enable_scheduler = False
-	try:
-		installed = frappe.get_installed_apps()
-		enable_scheduler = frappe.db.get_default("enable_scheduler")
-	except Exception, e:
-		if e.args[0]!= 1146:
-			raise
-		installed = []
-=======
 
 	verbose = not quiet
 
 	# enable scheduler post install?
 	enable_scheduler = _is_scheduler_enabled()
->>>>>>> 2cf635fa
 
 	install_db(root_login=root_login, root_password=root_password, db_name=db_name, source_sql=source_sql,
 		admin_password = admin_password, verbose=verbose, force=force, site_config=site_config, reinstall=reinstall)
@@ -326,12 +313,6 @@
 			install_app(app, verbose=verbose, set_as_patched=not source_sql)
 
 	frappe.utils.scheduler.toggle_scheduler(enable_scheduler)
-<<<<<<< HEAD
-
-	scheduler_status = "disabled" if frappe.utils.scheduler.is_scheduler_disabled() else "enabled"
-	print "*** Scheduler is", scheduler_status, "***"
-
-=======
 	scheduler_status = "disabled" if frappe.utils.scheduler.is_scheduler_disabled() else "enabled"
 	print "*** Scheduler is", scheduler_status, "***"
 
@@ -339,7 +320,6 @@
 def install(db_name, root_login="root", root_password=None, source_sql=None,
 		admin_password = 'admin', force=False, site_config=None, reinstall=False, quiet=False, install_apps=None):
 	_install(db_name, root_login, root_password, source_sql, admin_password, force, site_config, reinstall, quiet, install_apps)
->>>>>>> 2cf635fa
 	frappe.destroy()
 
 def _is_scheduler_enabled():
@@ -389,10 +369,6 @@
 @cmd
 def restore(db_name, source_sql, force=False, quiet=False, with_scheduler_enabled=False):
 	import frappe.utils.scheduler
-<<<<<<< HEAD
-	verbose = not quiet
-	install(db_name, source_sql=source_sql, verbose=verbose, force=force)
-=======
 	_install(db_name, source_sql=source_sql, quiet=quiet, force=force)
 
 	try:
@@ -400,9 +376,6 @@
 		frappe.utils.scheduler.toggle_scheduler(with_scheduler_enabled)
 	finally:
 		frappe.destroy()
->>>>>>> 2cf635fa
-
-	frappe.utils.scheduler.toggle_scheduler(with_scheduler_enabled)
 
 @cmd
 def add_system_manager(email, first_name=None, last_name=None):
