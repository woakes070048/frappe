--- conflicted
+++ resolved
@@ -109,8 +109,7 @@
 		frappe.throw(_("Define Frappe Server URL in Social Login Keys"))
 
 	try:
-<<<<<<< HEAD
-		headers, body, status = oauth_server.create_token_response(uri, http_method, body, headers, credentials)
+		headers, body, status = get_oauth_server().create_token_response(uri, http_method, body, headers, frappe.flags.oauth_credentials)
 		out = frappe._dict(json.loads(body))
 		if not out.error and "openid" in out.scope:
 			token_user = frappe.db.get_value("OAuth Bearer Token", out.access_token, "user")
@@ -134,10 +133,7 @@
 			id_token_encoded = jwt.encode(id_token, client_secret, algorithm='HS256', headers=id_token_header)
 			out.update({"id_token":id_token_encoded})
 		frappe.local.response = out
-=======
-		headers, body, status = get_oauth_server().create_token_response(uri, http_method, body, headers, frappe.flags.oauth_credentials)
-		frappe.local.response = frappe._dict(json.loads(body))
->>>>>>> f5fd1126
+
 	except FatalClientError as e:
 		return e
 
