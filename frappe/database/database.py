--- conflicted
+++ resolved
@@ -17,7 +17,6 @@
 import frappe.defaults
 import frappe.model.meta
 from frappe import _
-from frappe.database.query import Query as FilterEngine
 from frappe.database.utils import LazyMogrify, Query, QueryValues, is_query_type
 from frappe.exceptions import DoesNotExistError
 from frappe.model.utils.link_count import flush_local_link_count
@@ -84,15 +83,6 @@
 		# self.db_type: str
 		# self.last_query (lazy) attribute of last sql query executed
 
-<<<<<<< HEAD
-	@property
-	def query(self):
-		if not hasattr(self, "_filter_engine"):
-			self._filter_engine = FilterEngine()
-		return self._filter_engine
-
-=======
->>>>>>> b189cf4b
 	def setup_type_map(self):
 		pass
 
@@ -279,27 +269,19 @@
 		"""build the query string with values"""
 		if not values:
 			return query
-<<<<<<< HEAD
 
 		try:
 			return self._cursor.mogrify(query, values)
-		except BaseException:  # noqa: E722
+		except BaseException:
 			if isinstance(values, dict):
 				return query % {k: frappe.db.escape(v) if isinstance(v, str) else v for k, v in values.items()}
 			elif isinstance(values, (list, tuple)):
 				return query % tuple(frappe.db.escape(v) if isinstance(v, str) else v for v in values)
-			return (query, values)
+			return query, values
 
 	def lazy_mogrify(self, query: Query, values: QueryValues) -> LazyMogrify:
 		"""Wrap the object with str to generate mogrified query."""
 		return LazyMogrify(query, values)
-=======
-		else:
-			try:
-				return self._cursor.mogrify(query, values)
-			except Exception:
-				return (query, values)
->>>>>>> b189cf4b
 
 	def explain_query(self, query, values=None):
 		"""Print `EXPLAIN` in error log."""
@@ -1066,7 +1048,9 @@
 			cache_count = frappe.cache().get_value("doctype:count:{}".format(dt))
 			if cache_count is not None:
 				return cache_count
-		query = frappe.qb.engine.get_query(table=dt, filters=filters, fields=Count("*"), distinct=distinct)
+		query = frappe.qb.engine.get_query(
+			table=dt, filters=filters, fields=Count("*"), distinct=distinct
+		)
 		count = self.sql(query, debug=debug)[0][0]
 		if not filters and cache:
 			frappe.cache().set_value("doctype:count:{}".format(dt), count, expires_in_sec=86400)
