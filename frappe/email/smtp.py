--- conflicted
+++ resolved
@@ -217,13 +217,8 @@
 				if self.use_tls and not self.port:
 					self.port = 587
 
-<<<<<<< HEAD
-				self._sess = smtplib.SMTP((self.server or "").encode('utf-8'),
+				self._sess = smtplib.SMTP(cstr(self.server or ""),
 						cint(self.port) or None)
-=======
-			self._sess = smtplib.SMTP(cstr(self.server or ""),
-				cint(self.port) or None)
->>>>>>> 106c3eb6
 
 			if not self._sess:
 				err_msg = _('Could not connect to outgoing email server')
