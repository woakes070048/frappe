--- conflicted
+++ resolved
@@ -688,20 +688,6 @@
 		}
 	}
 }
-
-<<<<<<< HEAD
-.checkbox label {
-	padding-left: 2px;
-}
-=======
-.input-area input[type=checkbox] {
-	margin-left: -20px;
-}
-
-// .checkbox label {
-// 	padding-left: 2px;
-// }
->>>>>>> 57f11ae7
 
 // Will not be required after commonifying lists with empty state
 .multiselect-empty-state{
