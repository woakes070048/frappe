/* the element that this class is applied to, should have a max width for this to work*/
body {
  font-family: -apple-system, BlinkMacSystemFont, "Segoe UI", "Roboto", "Oxygen", "Ubuntu", "Cantarell", "Fira Sans", "Droid Sans", "Helvetica Neue", sans-serif;
}
a {
  cursor: pointer;
}
a,
a:hover,
a:active,
a:focus,
.btn,
.btn:hover,
.btn:active,
.btn:focus {
  outline: 0;
}
img {
  max-width: 100%;
}
p {
  margin: 10px 0px;
}
.text-color {
  color: #36414C !important;
}
.text-muted {
  color: #8D99A6 !important;
}
.text-extra-muted {
  color: #d1d8dd !important;
}
a,
.badge {
  -webkit-transition: 0.2s;
  -o-transition: 0.2s;
  transition: 0.2s;
}
.btn {
  -webkit-transition: background-color 0.2s;
  -o-transition: background-color 0.2s;
  transition: background-color 0.2s;
}
a.disabled,
a.disabled:hover {
  color: #888;
  cursor: default;
  text-decoration: none;
}
a.grey,
.sidebar-section a,
.control-value a,
.data-row a {
  text-decoration: none;
}
a.grey:hover,
.sidebar-section a:hover,
.control-value a:hover,
.data-row a:hover,
a.grey:focus,
.sidebar-section a:focus,
.control-value a:focus,
.data-row a:focus {
  text-decoration: underline;
}
a.text-muted,
a.text-extra-muted {
  text-decoration: none;
}
.underline {
  text-decoration: underline;
}
.inline-block {
  display: inline-block;
}
.bold,
.strong {
  font-weight: bold;
}
kbd {
  color: inherit;
  background-color: #F0F4F7;
}
.btn [class^="fa fa-"],
.nav [class^="fa fa-"],
.btn [class*="fa fa-"],
.nav [class*="fa fa-"] {
  display: inline-block;
}
.dropdown-menu > li > a {
  padding: 14px;
  white-space: normal;
}
.dropdown-menu {
  min-width: 200px;
  padding: 0px;
  font-size: 12px;
  max-height: 400px;
  overflow: auto;
  border-radius: 0px 0px 4px 4px;
}
.dropdown-menu .dropdown-header {
  padding: 3px 14px;
  font-size: 11px;
  font-weight: 200;
  padding-top: 12px;
}
.dropdown-menu .divider {
  margin: 0px;
}
a.badge-hover:hover .badge,
a.badge-hover:focus .badge,
a.badge-hover:active .badge {
  background-color: #D8DFE5;
}
.msgprint {
  word-wrap: break-word;
}
.msgprint pre {
  text-align: left;
}
.centered {
  position: absolute;
  top: 50%;
  left: 50%;
  transform: translate(-50%, -50%);
  -webkit-transform: translate(-50%, -50%);
}
.border-top {
  border-top: 1px solid #d1d8dd;
}
.border-bottom {
  border-bottom: 1px solid #d1d8dd;
}
.border-left {
  border-left: 1px solid #d1d8dd;
}
.border-right {
  border-right: 1px solid #d1d8dd;
}
.border {
  border: 1px solid #d1d8dd;
}
.close-inline {
  font-size: 120%;
  font-weight: bold;
  line-height: 1;
  cursor: pointer;
  color: inherit;
  display: inline-block;
}
.close-inline:hover,
.close-inline:focus {
  text-decoration: none;
}
.middle {
  vertical-align: middle;
}
.full-center-container {
  position: absolute;
  top: 0;
  bottom: 0;
  left: 0;
  right: 0;
}
.full-center {
  position: absolute;
  top: 50%;
  left: 50%;
  width: 100%;
  transform: translate(-50%, -50%);
  -webkit-transform: translate(-50%, -50%);
}
#freeze {
  z-index: 1020;
  bottom: 0px;
  opacity: 0;
  background-color: #fafbfc;
}
#freeze .freeze-message-container {
  position: absolute;
  top: 0;
  bottom: 0;
  left: 0;
  right: 0;
}
#freeze .freeze-message {
  position: absolute;
  top: 50%;
  left: 50%;
  width: 100%;
  transform: translate(-50%, -50%);
  -webkit-transform: translate(-50%, -50%);
  text-align: center;
  color: #36414C !important;
}
#freeze.dark {
  background-color: #334143;
}
#freeze.in {
  opacity: 0.5;
}
a.no-decoration {
  text-decoration: none;
  color: inherit;
}
a.no-decoration:hover,
a.no-decoration:focus,
a.no-decoration:active {
  text-decoration: none;
  color: inherit;
}
.padding {
  padding: 15px;
}
.margin {
  margin: 15px;
}
.margin-top {
  margin-top: 15px;
}
.margin-bottom {
  margin-bottom: 15px;
}
.margin-left {
  margin-left: 15px;
}
.margin-right {
  margin-right: 15px;
}
@media (max-width: 767px) {
  .text-center-xs {
    text-align: center;
  }
}
.grayscale {
  -webkit-filter: grayscale(100%);
  filter: grayscale(100%);
}
.uppercase {
  padding-bottom: 4px;
  text-transform: uppercase;
  font-size: 12px;
  letter-spacing: 0.4px;
  color: #8D99A6;
}
.ellipsis {
  white-space: nowrap;
  overflow: hidden;
  text-overflow: ellipsis;
  max-width: 100%;
  vertical-align: middle;
}
.nav-pills a,
.nav-pills a:hover {
  border-bottom: none;
}
a.form-link {
  color: inherit;
  font-weight: bold;
  font-size: 102%;
}
a[disabled="disabled"] {
  color: #8D99A6;
  text-decoration: none;
  cursor: default;
}
a[disabled="disabled"]:hover {
  text-decoration: none;
}
.link-btn {
  position: absolute;
  top: 3px;
  right: 4px;
  border-radius: 2px;
  padding: 3px;
  display: none;
  z-index: 3;
}
.link-primary {
  color: #5E64FF;
}
.link-primary:hover,
.link-primary:focus {
  color: #5E64FF;
}
.scroll-to-top {
  background-color: #fafbfc;
  padding: 7px;
  border-radius: 3px;
}
.alert-badge {
  margin: 4px 0px;
}
.alert-badge .badge {
  margin-top: 3px;
}
/* alert */
#alert-container {
  position: fixed;
  bottom: 0px;
  right: 20px;
  z-index: 1050;
}
#alert-container .desk-alert {
  -webkit-box-shadow: 0 0px 5px rgba(0, 0, 0, 0.1);
  -moz-box-shadow: 0 0px 5px rgba(0, 0, 0, 0.1);
  box-shadow: 0 0px 5px rgba(0, 0, 0, 0.1);
  padding: 10px 40px 10px 20px;
  max-width: 400px;
  min-width: 200px;
  max-height: 200px;
  background-color: #fffce7;
  border: 1px solid #d1d8dd;
  overflow-y: auto;
  position: relative;
}
#alert-container .desk-alert .close {
  color: inherit;
  line-height: inherit;
  opacity: 1;
  font-size: inherit;
  float: none;
  margin-left: 15px;
  margin-right: 15px;
  position: absolute;
  right: 0px;
}
.missing-image {
  background-color: #fafbfc;
  display: table-cell;
  vertical-align: middle;
  text-align: center;
  width: 140px;
  height: 140px;
}
.missing-image .octicon {
  font-size: 32px;
  color: #d1d8dd;
}
.missing-image.small {
  width: 20px;
  height: 20px;
}
.missing-image.small .octicon {
  font-size: 16px;
}
.frappe-editor {
  cursor: text;
}
.frappe-editor img {
  max-width: 100%;
}
textarea.form-control {
  height: 120px;
}
.form-control[disabled],
.form-control[readonly],
fieldset[disabled] .form-control {
  background-color: #fafbfc;
}
.link-select-row {
  padding: 5px;
  border-bottom: 1px solid #EBEFF2;
}
.datepicker {
  font-family: inherit;
  z-index: 9999 !important;
}
.datepicker--time-current-hours,
.datepicker--time-current-minutes,
.datepicker--time-current-seconds {
  font-family: inherit;
}
.datepicker--day-name {
  color: #36414C;
}
.datepicker--cell.-current- {
  color: #5E64FF;
}
.datepicker--cell.-current-.-in-range- {
  color: #5E64FF;
}
.datepicker--cell.-range-from-,
.datepicker--cell.-range-to- {
  border: 1px solid rgba(94, 100, 255, 0.3);
  background: rgba(94, 100, 255, 0.1);
}
.datepicker--cell.-selected-,
.datepicker--cell.-current-.-selected- {
  background: #5E64FF;
}
.datepicker--cell.-in-range- {
  background: rgba(94, 100, 255, 0.05);
}
.datepicker--cell.-in-range-.-focus- {
  background: rgba(94, 100, 255, 0.1);
}
.datepicker--cell.-selected-.-focus- {
  background: rgba(94, 100, 255, 0.9);
}
.datepicker--button {
  color: #5E64FF;
}
.hidden-xs-inline,
.hidden-xs-inline-block {
  display: none;
}
.awesomplete {
  width: 100%;
}
.awesomplete > ul {
  z-index: 1041 !important;
  transition: none;
  background-color: #fff;
  max-height: 200px;
  overflow-y: auto;
  overflow-x: hidden;
  border-radius: 0px 0px 4px 4px;
  box-shadow: 0px 6px 12px rgba(0, 0, 0, 0.176);
  border-color: #d1d8dd;
}
.awesomplete > ul:before {
  display: none;
}
.awesomplete > ul li[aria-selected="true"] mark,
.awesomplete > ul mark {
  padding: 0px;
  background-color: inherit;
}
.awesomplete > ul > li {
  font-size: 12px;
  padding: 9px 11.8px;
}
.awesomplete > ul > li .link-option {
  font-weight: normal;
}
.awesomplete > ul > li:hover,
.awesomplete > ul > li[aria-selected=true] {
  background-color: #F0F4F7;
  color: #36414C;
  text-shadow: none;
}
.awesomplete > ul a:hover {
  text-decoration: none;
}
.awesomplete > ul p {
  margin: 3px 0;
}
@media (max-width: 991px) {
  .awesomplete > ul {
    top: 26px;
  }
}
.barcode-wrapper {
  text-align: center;
}
@media (min-width: 768px) {
  .video-modal .modal-dialog {
    width: 700px;
  }
}
@media (min-width: 768px) {
  .hidden-xs-inline {
    display: inline;
  }
  .hidden-xs-inline-block {
    display: inline-block;
  }
  .listview-main-section {
    border-right: 1px solid #d1d8dd;
  }
}
.panel-bg {
  background-color: #F7FAFC;
}
.light-bg {
  background-color: #fafbfc;
}
.modal-backdrop {
  opacity: 0.5;
  position: fixed;
}
.modal-header {
  padding: 10px 15px;
}
.modal-title {
  margin-top: 5px;
}
.btn-primary.disabled {
  background-color: #b1bdca;
  color: #fff;
  border-color: #b1bdca;
}
.form-control {
  position: relative;
}
.form-control input {
  padding: 6px 10px 8px;
}
.input-area {
  position: relative;
}
.link-field.ui-front {
  z-index: inherit;
}
.modal .hasDatepicker {
  z-index: 1140;
}
.link-field.ui-front {
  z-index: inherit;
}
.form-group {
  margin-bottom: 7px;
}
.print-preview {
  padding: 0px;
  max-width: 8.3in;
  margin: auto;
  min-height: 11.69in;
}
.open-notification {
  position: relative;
  left: 2px;
  display: inline-block;
  background: #ff5858;
  font-size: 12px;
  line-height: 20px;
  padding: 0 8px;
  color: #fff;
  border-radius: 10px;
  cursor: pointer;
  margin-right: 10px;
}
a.progress-small .progress-chart {
  width: 40px;
  margin-top: 4px;
  float: right;
}
a.progress-small .progress {
  margin-bottom: 0;
}
a.progress-small .progress-bar {
  transition: unset;
  background-color: #98d85b;
}
li.user-progress .progress-chart {
  width: 50px;
  margin-top: 8px;
}
li.user-progress .progress {
  margin-bottom: 0;
  background-color: #fff;
  border: 1px solid #e5e7e9;
}
li.user-progress .progress-bar {
  transition: unset;
  background-color: #98d85b;
}
/* on small screens, show only icons on top */
@media (max-width: 767px) {
  .module-view-layout .nav-stacked > li {
    float: left;
    margin-bottom: 5px;
  }
  .nav-stacked > li + li {
    margin-top: 0px;
    margin-left: 2px;
  }
  li.user-progress .progress-chart {
    width: 25px;
  }
}
.msg-box {
  padding: 30px 15px;
  text-align: center;
  color: #8D99A6;
}
.no-border {
  border: none !important;
}
.message-row {
  padding: 10px 15px;
}
.message-row .indicator {
  margin-left: -5px;
  margin-right: -20px;
}
.message-box .indicator {
  margin-right: 15px;
  margin-top: 7px;
}
.message-box .timeline-head {
  padding: 30px;
  border: 0px;
  border-bottom: 1px solid #d1d8dd;
}
.page-only-label {
  margin-top: 5px;
  text-align: center;
}
.intro-area {
  padding: 15px 30px;
}
.file-upload .input-group-addon {
  color: #8D99A6;
  font-size: 12px;
}
.file-upload .file-upload-or {
  font-size: 12px;
  margin: 0px 7px;
}
.file-upload .uploaded-filename,
.file-upload .web-link-wrapper,
.file-upload .input-upload,
.file-upload .input-link {
  display: inline-block;
  vertical-align: middle;
}
.file-upload .input-upload {
  vertical-align: top;
}
.file-upload .uploaded-filename {
  border: 1px solid #d1d8dd;
  border-radius: 3px;
}
.file-upload .uploaded-filename .btn-group {
  margin-right: 5px;
  margin-bottom: 5px;
}
.file-upload .uploaded-filename-display {
  max-width: 150px;
}
.file-upload .file-public-column {
  flex: 0 0 36px;
  order: -1;
  justify-content: flex-end;
}
.file-upload .file-public-column input[type="checkbox"] {
  margin-right: 0;
}
.frappe-rtl input,
.frappe-rtl textarea {
  direction: rtl;
}
.frappe-rtl .checkbox .disp-area {
  margin-right: -20px;
  margin-left: 0px;
}
.checkbox .disp-area {
  margin-left: -20px;
}
.text-editor {
  height: 400px;
  background-color: white;
  border-collapse: separate;
  border: 1px solid #cccccc;
  padding: 4px;
  box-sizing: content-box;
  -webkit-box-shadow: rgba(0, 0, 0, 0.0745098) 0px 1px 1px 0px inset;
  box-shadow: rgba(0, 0, 0, 0.0745098) 0px 1px 1px 0px inset;
  border-radius: 3px;
  overflow: scroll;
  outline: none;
}
.markdown-text-editor {
  height: 451px;
  font-family: Monaco, "Courier New", monospace;
}
.breadcrumb {
  font-size: 12px;
  background-color: #fff;
}
.breadcrumb.for-file-list {
  margin-bottom: 0px;
  padding: 18px 15px;
  border-bottom: 1px solid #d1d8dd;
  border-radius: 0px;
}
.liked-by-popover {
  min-width: 200px;
  margin-top: -10px;
  margin-bottom: -10px;
}
.liked-by-popover li {
  margin: 15px 0px;
}
.screenshot {
  border: 1px solid #d1d8dd;
  box-shadow: 1px 1px 7px rgba(0, 0, 0, 0.15);
  margin: 8px 0px;
  max-width: 100%;
}
.help-modal a {
  color: #5E64FF;
}
.help-modal .modal-dialog {
  width: 768px;
}
.help-modal .modal-body {
  padding: 15px 27px;
}
.help-modal .parent-link:before {
  font-family: 'Octicons';
  content: '\f0a4';
}
.help-modal .edit-container {
  padding-bottom: 12px;
}
@media (max-width: 767px) {
  .help-modal .modal-dialog {
    width: auto;
  }
  .help-modal .modal-content {
    height: auto !important;
  }
  .help-modal iframe {
    height: auto;
    width: 100%;
  }
}
.search-result {
  margin-bottom: 24px;
}
.note-editor {
  margin-top: 5px;
}
.note-editor.note-frame {
  border-color: #d1d8dd;
}
.note-editor .btn {
  outline: none !important;
}
.note-editor .dropdown-style > li > a > * {
  margin: 0;
}
.note-editor .fa.fa-check {
  color: #36414C !important;
}
.note-editor .dropdown-menu {
  z-index: 100;
  max-height: 300px;
  overflow: auto;
}
.note-editor .note-image-input {
  height: auto;
}
.modal .note-editor .note-btn-italic,
.modal .note-editor .note-btn-underline,
.modal .note-editor [data-original-title="Font Size"],
.modal .note-editor [data-original-title="Video"],
.modal .note-editor [data-original-title="Table"] {
  display: none;
}
.note-hint-popover {
  border-radius: 3px;
  border-color: #d1d8dd;
  padding: 0;
}
.note-hint-popover .popover-content {
  padding: 0;
}
.note-hint-popover .note-hint-item {
  color: #36414C !important;
  padding: 5px 8.8px !important;
}
.note-hint-popover .note-hint-item.active {
  background-color: #F0F4F7 !important;
}
.search-dialog .modal-dialog {
  width: 768px;
}
.search-dialog .search-header {
  display: flex;
  align-items: center;
  padding: 5px;
}
.search-dialog .modal-body {
  padding: 0px 15px;
}
.search-dialog .empty-state {
  color: #d4d9dd;
  height: 500px;
  display: flex;
  justify-content: center;
  align-items: center;
  text-align: center;
}
.search-dialog .empty-state .status-icon {
  font-size: 40px;
  position: relative;
  margin-bottom: 10px;
}
.search-dialog .empty-state p {
  font-size: 15px;
  display: block;
}
.search-dialog .empty-state .cover {
  color: white;
  font-size: 6px;
  position: absolute;
}
@keyframes twinkle {
  0% {
    opacity: 1;
  }
  50% {
    opacity: 0;
  }
  100% {
    opacity: 1;
  }
}
@-o-keyframes twinkle {
  0% {
    opacity: 1;
  }
  50% {
    opacity: 0;
  }
  100% {
    opacity: 1;
  }
}
@-moz-keyframes twinkle {
  0% {
    opacity: 1;
  }
  50% {
    opacity: 0;
  }
  100% {
    opacity: 1;
  }
}
@-webkit-keyframes twinkle {
  0% {
    opacity: 1;
  }
  50% {
    opacity: 0;
  }
  100% {
    opacity: 1;
  }
}
.search-dialog .twinkle-one {
  -webkit-animation: twinkle 1.5s ease infinite;
  -moz-animation: twinkle 1.5s ease infinite;
  -o-animation: twinkle 1.5s ease infinite;
  animation: twinkle 1.5s ease infinite;
}
.search-dialog .twinkle-two {
  -webkit-animation: twinkle 1.5s ease infinite 0.5s;
  -moz-animation: twinkle 1.5s ease infinite 0.5s;
  -o-animation: twinkle 1.5s ease infinite 0.5s;
  animation: twinkle 1.5s ease infinite 0.5s;
}
.search-dialog .twinkle-three {
  -webkit-animation: twinkle 1.5s ease infinite 1s;
  -moz-animation: twinkle 1.5s ease infinite 1s;
  -o-animation: twinkle 1.5s ease infinite 1s;
  animation: twinkle 1.5s ease infinite 1s;
}
.search-dialog input.form-control {
  border: none;
  border-left-style: none;
}
.search-dialog input.form-control:focus {
  outline: none;
  box-shadow: none;
}
.search-dialog .layout-side-section,
.search-dialog .layout-main-section {
  height: 500px;
  padding: 0px;
  overflow-y: auto;
}
.search-dialog .layout-side-section .module-sidebar-nav {
  margin-top: 0px;
}
.search-dialog .layout-side-section .help-link {
  padding-top: 20px;
  text-transform: uppercase;
}
.search-dialog .layout-side-section .nav li a {
  display: flex;
  align-items: center;
  justify-content: space-between;
  padding-left: 20px;
  background-color: #ffffff;
}
.search-dialog .layout-side-section .nav li a i {
  visibility: hidden;
}
.search-dialog .layout-side-section .nav .active i {
  visibility: visible;
}
.search-dialog .layout-side-section .nav .select a,
.search-dialog .layout-side-section .nav a:hover {
  background-color: #f7fafc;
}
.search-dialog .results-area .single-link a {
  color: #36414c;
}
.search-dialog .module-section .back-link {
  margin-bottom: 20px;
  margin-top: -10px;
}
.search-dialog .module-section .all-results-link:before {
  font-family: 'Octicons';
  content: '\f0a4';
}
.search-dialog .module-section .result {
  margin-bottom: 5px;
}
.search-dialog .full-list .result {
  margin-top: 15px;
}
.search-dialog .full-list .result .result-subtype {
  float: right;
  margin-left: 10px;
}
.search-dialog .full-list .result-with-subtype {
  border-bottom: 1px solid #d1d8dd;
  margin-top: 10px;
}
.search-dialog .full-list .section-head {
  margin-bottom: 25px;
}
.search-dialog .dual-section .result-subtype {
  display: none;
}
.search-dialog .result-status {
  margin-top: 30px;
  text-align: center;
}
.search-dialog .more-results {
  display: none;
}
.search-dialog .result p {
  margin-top: 5px;
  margin-bottom: 5px;
}
.search-dialog .result .result-image {
  display: inline-block;
  margin-right: 10px;
  height: 60px;
  width: 60px;
  background-color: #fafbfc;
}
.search-dialog .result .result-image .flex-text {
  display: flex;
  height: 60px;
  align-items: center;
  justify-content: center;
}
.search-dialog .result .result-image span {
  font-size: 30px;
  color: #d1d8dd;
}
@media (max-width: 767px) {
  .search-dialog .modal-dialog {
    width: auto;
  }
  .search-dialog .modal-content {
    height: auto !important;
  }
}
@media (max-width: 991px) {
  .search-dialog .module-body {
    margin: 0px;
    border-top: none;
  }
}
@media (min-width: 600px) {
  .search-dialog .results-area .back-link {
    display: none;
  }
}
.note-editor.note-frame .note-editing-area .note-editable {
  color: #36414C;
}
<<<<<<< HEAD
.checkbox input[type=checkbox] {
  margin-left: 0;
}
.input-area input[type=checkbox] {
  margin-left: -20px;
=======
.checkbox label {
  padding-left: 0px;
}
.checkbox input[type=checkbox] {
  margin-right: 5px;
  margin-left: 0px;
  position: relative;
  height: 12px;
>>>>>>> 8e930ed4
}
input[type="checkbox"] {
  position: relative;
  left: -999999px;
}
input[type="checkbox"]:before {
  position: absolute;
  font-family: 'FontAwesome';
  content: '\f096';
  visibility: visible;
  font-style: normal;
  font-weight: normal;
  font-variant: normal;
  text-transform: none;
  line-height: 14px;
  display: inline-block;
  font-size: 14px;
  color: #d1d8dd;
  -webkit-transition: 150ms color;
  -o-transition: 150ms color;
  transition: 150ms color;
  left: 999999px;
}
input[type="checkbox"]:focus:before {
  color: #8D99A6;
}
input[type="checkbox"]:checked:before {
  content: '\f14a';
  font-size: 13px;
  color: #3b99fc;
}
input[type="checkbox"]:focus {
  outline: none;
}
.multiselect-empty-state {
  min-height: 300px;
  display: flex;
  align-items: center;
  justify-content: center;
  height: 100%;
}
@-moz-document url-prefix() {
  input[type="checkbox"] {
    visibility: visible;
    left: 0;
  }
}
@supports (-moz-appearance: none) {
  input[type="checkbox"] {
    visibility: visible;
    left: 0;
  }
}
@supports (-ms-ime-align:auto) {
  input[type="checkbox"] {
    visibility: visible;
    left: 0;
  }
}
.color-picker {
  position: relative;
  z-index: 999;
}
.color-picker .color-picker-pallete {
  border-radius: 4px;
  box-shadow: 0 4px 12px rgba(0, 0, 0, 0.15);
  background: #fff;
  border: 1px solid #d1d8dd;
  width: 290px;
  height: 106px;
  padding-top: 10px;
  padding-left: 5px;
  position: absolute;
  top: 0;
  left: 0;
}
.color-picker .color-picker-pallete:after,
.color-picker .color-picker-pallete:before {
  border: solid transparent;
  content: " ";
  height: 0;
  width: 0;
  pointer-events: none;
  position: absolute;
  bottom: 100%;
  left: 30px;
}
.color-picker .color-picker-pallete:after {
  border-color: rgba(255, 255, 255, 0);
  border-bottom-color: #fff;
  border-width: 8px;
  margin-left: -8px;
}
.color-picker .color-picker-pallete:before {
  border-color: rgba(221, 221, 221, 0);
  border-bottom-color: #d1d8dd;
  border-width: 9px;
  margin-left: -9px;
}
.color-picker .color-box {
  cursor: pointer;
  display: inline-block;
  width: 20px;
  height: 20px;
  margin: -2px 0 0 3px;
  border: 1px solid rgba(0, 0, 0, 0.25);
}
.slides-wrapper:focus {
  outline: none;
}
.slides-wrapper .fa-circle {
  font-size: 10px;
  margin: 0px 2px;
}
.slides-wrapper .fa-circle.active {
  color: #5e64ff;
}
.slides-wrapper .fa-circle.link {
  cursor: pointer;
}
.slides-wrapper .slide-wrapper:focus {
  outline: none;
}
.slides-wrapper .form {
  margin-top: 30px;
}
.slides-wrapper .form .form-layout {
  margin-top: 0px;
  margin-bottom: 0px;
}
.slides-wrapper .form .form-section {
  padding: 0px 7px;
  border: none;
}
.slides-wrapper .add-more {
  margin-bottom: 30px;
}
.slides-wrapper .lead {
  margin-top: 20px;
}
.slides-wrapper .success-state {
  margin-bottom: 20px;
}
.slides-wrapper .next-steps-links .title {
  text-transform: uppercase;
  color: #8D99A6;
  font-size: 11px;
}
.slides-wrapper .btn-primary {
  font-weight: bold;
}
.slides-wrapper .footer {
  margin-top: 15px;
  padding: 0px 7px;
}
.slides-wrapper .footer .btn:not(:last-child) {
  margin-right: 3px;
}
.slides-wrapper .footer a.make-btn.disabled {
  background-color: #b1bdca;
  color: #fff;
  border-color: #b1bdca;
}
.user-progress-dialog .slides-progress {
  margin-top: 15px;
}
.user-progress-dialog .done-state .check-container {
  font-size: 64px;
  margin: 40px;
}
.user-progress-dialog .done-state .title {
  font-weight: normal;
}
.user-progress-dialog .done-state .help-links a {
  margin: 0px 10px;
}<|MERGE_RESOLUTION|>--- conflicted
+++ resolved
@@ -981,13 +981,11 @@
 .note-editor.note-frame .note-editing-area .note-editable {
   color: #36414C;
 }
-<<<<<<< HEAD
-.checkbox input[type=checkbox] {
-  margin-left: 0;
-}
+
 .input-area input[type=checkbox] {
   margin-left: -20px;
-=======
+}
+
 .checkbox label {
   padding-left: 0px;
 }
@@ -996,8 +994,8 @@
   margin-left: 0px;
   position: relative;
   height: 12px;
->>>>>>> 8e930ed4
-}
+}
+
 input[type="checkbox"] {
   position: relative;
   left: -999999px;
