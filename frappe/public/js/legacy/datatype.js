// Copyright (c) 2013, Web Notes Technologies Pvt. Ltd. and Contributors
// MIT License. See license.txt

frappe.utils.full_name = function(fn, ln) {
	return fn + (ln ? ' ' : '') + (ln ? ln : '')
}

function fmt_money(v, format){
	return format_number(v, format);
}


// to title case
function toTitle(str){
	var word_in = str.split(" ");
	var word_out = [];

	for(w in word_in){
		word_out[w] = word_in[w].charAt(0).toUpperCase() + word_in[w].slice(1);
	}

	return word_out.join(" ");
}

function is_null(v) {
<<<<<<< HEAD
	if(v===null || v===undefined || (v || "").trim()==="") return true;
=======
	if(v===null || v===undefined || cstr(v).trim()==="") return true;
>>>>>>> e45ef54e
}

function set_value_in(ele, v, ftype, fopt, doc) {
	$(ele).html(frappe.format(v, {fieldtype:ftype, options:fopt}, null, doc));
	return;
}
var $s = set_value_in; // used in print formats

function copy_dict(d) {
	var n = {};
	for(var k in d) n[k] = d[k];
	return n;
}

function replace_newlines(t) {
	return t?t.replace(/\n/g, '<br>'):'';
}

function validate_email(txt) {
	return frappe.utils.validate_type(txt, "email");
}
function validate_spl_chars(txt) {
	return frappe.utils.validate_type(txt, "alphanum")
}
function cstr(s) {
	if(s==null)return '';
	return s+'';
}
function nth(number) {
	number = cint(number);
	var s = 'th';
	if((number+'').substr(-1)=='1') s = 'st';
	if((number+'').substr(-1)=='2') s = 'nd';
	if((number+'').substr(-1)=='3') s = 'rd';
	return number+s;
}

function esc_quotes(s) {
	if(s==null)s='';
	return s.replace(/'/, "\'");
}

var crop = function(s, len) {
	if(s.length>len)
		return s.substr(0, len-3) + '...';
	else
		return s;
}

var strip = function(s, chars) {
	if (s) {
		var s= lstrip(s, chars)
		s = rstrip(s, chars);
		return s;
	}
}

var rstrip = function(s, chars) {
	if(!chars) chars = ['\n', '\t', ' '];
	var last_char = s.substr(s.length-1);
	while(in_list(chars, last_char)) {
		var s = s.substr(0, s.length-1);
		last_char = s.substr(s.length-1);
	}
	return s;
}

function repl(s, dict) {
	if(s==null)return '';
	for(key in dict) {
		s = s.split("%("+key+")s").join(dict[key]);
	}
	return s;
}

var $r = repl;

function replace_all(s, t1, t2) {
	return s.split(t1).join(t2);
}

function keys(obj) {
	var mykeys=[];
	for (var key in obj) mykeys[mykeys.length]=key;
	return mykeys;
}
function values(obj) {
	var myvalues=[];
	for (var key in obj) myvalues[myvalues.length]=obj[key];
	return myvalues;
}

function has_words(list, item) {
	if(!item) return true;
	if(!list) return false;
	for(var i=0, j=list.length; i<j; i++) {
		if(item.indexOf(list[i])!=-1)
			return true;
	}
	return false;
}

function has_common(list1, list2) {
	if(!list1 || !list2) return false;
	for(var i=0, j=list1.length; i<j; i++) {
		if(in_list(list2, list1[i]))return true;
	}
	return false;
}

var inList = in_list; // bc
function add_lists(l1, l2) {
	return [].concat(l1).concat(l2);
}

function docstring(obj)  {
	return JSON.stringify(obj);
}<|MERGE_RESOLUTION|>--- conflicted
+++ resolved
@@ -23,11 +23,7 @@
 }
 
 function is_null(v) {
-<<<<<<< HEAD
-	if(v===null || v===undefined || (v || "").trim()==="") return true;
-=======
 	if(v===null || v===undefined || cstr(v).trim()==="") return true;
->>>>>>> e45ef54e
 }
 
 function set_value_in(ele, v, ftype, fopt, doc) {
