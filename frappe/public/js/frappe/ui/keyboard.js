import './alt_keyboard_shortcuts';

frappe.provide('frappe.ui.keys.handlers');

frappe.ui.keys.setup = function() {
	$(window).on('keydown', function(e) {
		var key = frappe.ui.keys.get_key(e);
		if(frappe.ui.keys.handlers[key]) {
			var out = null;
			for(var i=0, l = frappe.ui.keys.handlers[key].length; i<l; i++) {
				var handler = frappe.ui.keys.handlers[key][i];
				var _out = handler.apply(this, [e]);
				if(_out===false) {
					out = _out;
				}
			}
			return out;
		}
	});
}

<<<<<<< HEAD
=======
let shortcut_groups = new WeakMap();
frappe.ui.keys.shortcut_groups = shortcut_groups;

frappe.ui.keys.get_shortcut_group = (parent) => {
	// parent must be an object
	if (!shortcut_groups.has(parent)) {
		shortcut_groups.set(parent, new frappe.ui.keys.AltShortcutGroup());
	}
	return shortcut_groups.get(parent);
}

frappe.ui.keys.AltShortcutGroup = class AltShortcutGroup {
	constructor() {
		this.shortcuts_dict = {};
		this.used_characters = ['s','h'];
		this.$current_dropdown = null;
		this.bind_events();
	}

	bind_events() {
		$(document).on('keydown', (e) => {
			let key = (frappe.ui.keys.key_map[e.which] || '').toLowerCase();

			if (key === 'alt') {
				if (this.$current_dropdown) {
					this.$current_dropdown.addClass('alt-pressed');
					$(document.body).removeClass('alt-pressed');
				} else {
					$(document.body).addClass('alt-pressed');
					this.$current_dropdown && this.$current_dropdown.removeClass('alt-pressed');
				}
			}

			if (key && e.altKey && key in this.shortcuts_dict) {
				let shortcut = this.shortcuts_dict[key];
				let is_visible = shortcut.$target.is(':visible');
				if (!is_visible) return;

				if (this.$current_dropdown) {
					this.$current_dropdown.removeClass('alt-pressed');
					let is_open = this.$current_dropdown.is('.open');
					let is_child = $.contains(this.$current_dropdown[0], shortcut.$target[0]);
					if (is_open && is_child) {
						shortcut.$target[0].click();
					}
					return;
				}
				shortcut.$target[0].click();
			}
		});
		$(document).on('keyup', (e) => {
			if (e.key === 'Alt') {
				if (this.$current_dropdown) {
					this.$current_dropdown.removeClass('alt-pressed');
				}
				$(document.body).removeClass('alt-pressed');
			}
		});
		$(document).on('show.bs.dropdown', (e) => {
			let $target = $(e.target);
			if ($target.is('.dropdown, .btn-group')) {
				this.$current_dropdown = $target;
			}
		});
		$(document).on('hide.bs.dropdown', () => {
			this.$current_dropdown = null;
		});
	}

	add($target, $text_el) {
		if (!$text_el) {
			$text_el = $target;
		}
		let text_content = $text_el.text().trim();
		let letters = text_content.split('');
		// first unused letter
		let shortcut_letter = letters.find(letter => {
			letter = letter.toLowerCase();
			let is_valid_char = letter >= 'a' && letter <= 'z';
			let is_taken = letter in this.shortcuts_dict || this.used_characters.includes(letter);
			return !is_taken && is_valid_char;
		});
		if (!shortcut_letter) {
			return;
		}
		for (let key in this.shortcuts_dict) {
			let shortcut = this.shortcuts_dict[key];
			if (shortcut.text === text_content) {
				shortcut.$target = $target;
				shortcut.$text_el = $text_el;
				this.underline_text(shortcut);
				return;
			}
		}

		let shortcut = {
			$target,
			$text_el,
			letter: shortcut_letter,
			text: text_content
		};
		this.shortcuts_dict[shortcut_letter.toLowerCase()] = shortcut;
		this.underline_text(shortcut);
	}

	underline_text(shortcut) {
		shortcut.$text_el.attr('data-label', shortcut.text);
		let underline_el_found = false;
		let text_html = shortcut.text.split('').map(letter => {
			if (letter === shortcut.letter && !underline_el_found) {
				letter = `<span class="alt-underline">${letter}</span>`;
				underline_el_found = true;
			}
			return letter;
		}).join('');
		let original_text_html = shortcut.$text_el.html();
		text_html = original_text_html.replace(shortcut.text.trim(), text_html.trim());
		shortcut.$text_el.html(text_html);
	}
}

>>>>>>> 5d4de0e1
let standard_shortcuts = [];
frappe.ui.keys.standard_shortcuts = standard_shortcuts;
frappe.ui.keys.add_shortcut = (shortcut, action, description, page) => {
	if (action instanceof jQuery) {
		let $target = action;
		action = () => {
			$target[0].click();
		}
	}
	frappe.ui.keys.on(shortcut, (e) => {
		if (!page || page.wrapper.is(':visible')) {
			e.preventDefault();
			action(e);
		}
	});
	let existing_shortcut_index = standard_shortcuts.findIndex(
		s => s.shortcut === shortcut
	);
	let new_shortcut = { shortcut, action, description, page };
	if (existing_shortcut_index === -1) {
		standard_shortcuts.push(new_shortcut);
	} else {
		standard_shortcuts[existing_shortcut_index] = new_shortcut;
	}
}

frappe.ui.keys.show_keyboard_shortcut_dialog = () => {
	let global_shortcuts = standard_shortcuts.filter(shortcut => !shortcut.page);
	let current_page_shortcuts = standard_shortcuts.filter(
		shortcut => shortcut.page && shortcut.page === window.cur_page.page.page);

	function generate_shortcuts_html(shortcuts, heading) {
		if (!shortcuts.length) {
			return '';
		}
		let html = shortcuts.map(shortcut => {
			let shortcut_label = shortcut.shortcut
				.split('+')
				.map(frappe.utils.to_title_case)
				.join('+');
			if (frappe.utils.is_mac()) {
				shortcut_label = shortcut_label.replace('Ctrl', '⌘');
			}
			return `<tr>
				<td width="40%"><kbd>${shortcut_label}</kbd></td>
				<td width="60%">${shortcut.description || ''}</td>
			</tr>`;
		}).join('');
		html = `<h5 style="margin: 0;">${heading}</h5>
			<table style="margin-top: 10px;" class="table table-bordered">
				${html}
			</table>`;
		return html;
	}

	let global_shortcuts_html = generate_shortcuts_html(global_shortcuts, __('Global Shortcuts'));
	let current_page_shortcuts_html = generate_shortcuts_html(current_page_shortcuts, __('Page Shortcuts'));

	let dialog = new frappe.ui.Dialog({
		title: __('Keyboard Shortcuts'),
	});

	dialog.$body.append(global_shortcuts_html);
	dialog.$body.append(current_page_shortcuts_html);
	dialog.$body.append(`
		<div class="text-muted">
			${__('Press Alt Key to trigger additional shortcuts in Menu and Sidebar')}
		</div>
	`);

	dialog.show();
}

frappe.ui.keys.get_key = function(e) {
	var keycode = e.keyCode || e.which;
	var key = frappe.ui.keys.key_map[keycode] || String.fromCharCode(keycode);

	if(e.ctrlKey || e.metaKey) {
		// add ctrl+ the key
		key = 'ctrl+' + key;
	}
	if(e.shiftKey) {
		// add ctrl+ the key
		key = 'shift+' + key;
	}
	if (e.altKey) {
		// add alt+ the key
		key = 'alt+' + key;
	}
	if (e.altKey && e.ctrlKey) {
		// add alt+ctrl+ the key or single key e.g f1,f2,etc..
		return key.toLowerCase();
	}
	return key.toLowerCase();
}

frappe.ui.keys.on = function(key, handler) {
	if(!frappe.ui.keys.handlers[key]) {
		frappe.ui.keys.handlers[key] = [];
	}
	frappe.ui.keys.handlers[key].push(handler);
}

frappe.ui.keys.add_shortcut('ctrl+s', function(e) {
	frappe.app.trigger_primary_action();
	e.preventDefault();
	return false;
}, __('Trigger Primary Action'));

frappe.ui.keys.add_shortcut('ctrl+g', function(e) {
	$("#navbar-search").focus();
	e.preventDefault();
	return false;
}, __('Open Awesomebar'));

frappe.ui.keys.add_shortcut('ctrl+h', function(e) {
	e.preventDefault();
	$('.navbar-home img').click();
}, __('Home'));

frappe.ui.keys.add_shortcut('alt+s', function(e) {
	e.preventDefault();
	$('.dropdown-navbar-user a').eq(0).click();
}, __('Settings'));

frappe.ui.keys.add_shortcut('shift+/', function() {
	frappe.ui.keys.show_keyboard_shortcut_dialog();
}, __('Keyboard Shortcuts'));

frappe.ui.keys.add_shortcut('alt+h', function(e) {
	e.preventDefault();
	$('.dropdown-help a').eq(0).click();
}, __('Help'));

frappe.ui.keys.on('escape', function(e) {
	close_grid_and_dialog();
});

frappe.ui.keys.on('esc', function(e) {
	close_grid_and_dialog();
});

frappe.ui.keys.on('enter', function(e) {
	if(window.cur_dialog && cur_dialog.confirm_dialog) {
		cur_dialog.get_primary_btn().trigger('click');
	}
});

frappe.ui.keys.on('ctrl+down', function(e) {
	var grid_row = frappe.ui.form.get_open_grid_form();
	grid_row && grid_row.toggle_view(false, function() { grid_row.open_next() });
});

frappe.ui.keys.on('ctrl+up', function(e) {
	var grid_row = frappe.ui.form.get_open_grid_form();
	grid_row && grid_row.toggle_view(false, function() { grid_row.open_prev() });
});

frappe.ui.keys.add_shortcut('shift+ctrl+r', function(e) {
	frappe.ui.toolbar.clear_cache();
}, __('Clear Cache and Reload'));

frappe.ui.keys.key_map = {
	8: 'backspace',
	9: 'tab',
	13: 'enter',
	16: 'shift',
	17: 'ctrl',
	91: 'meta',
	18: 'alt',
	27: 'escape',
	37: 'left',
	39: 'right',
	38: 'up',
	40: 'down',
	32: 'space',
	112: 'f1',
	113: 'f2',
	114: 'f3',
	115: 'f4',
	116: 'f5',
	191: '/'
}

'abcdefghijklmnopqrstuvwxyz'.split('').forEach((letter, i) => {
	frappe.ui.keys.key_map[65 + i] = letter;
});

// keyCode map
frappe.ui.keyCode = {
	ESCAPE: 27,
	LEFT: 37,
	RIGHT: 39,
	UP: 38,
	DOWN: 40,
	ENTER: 13,
	TAB: 9,
	SPACE: 32,
	BACKSPACE: 8
}

function close_grid_and_dialog() {
	// close open grid row
	var open_row = $(".grid-row-open");
	if (open_row.length) {
		var grid_row = open_row.data("grid_row");
		grid_row.toggle_view(false);
		return false;
	}

	// close open dialog
	if (cur_dialog && !cur_dialog.no_cancel_flag) {
		cur_dialog.cancel();
		return false;
	}
}<|MERGE_RESOLUTION|>--- conflicted
+++ resolved
@@ -19,130 +19,6 @@
 	});
 }
 
-<<<<<<< HEAD
-=======
-let shortcut_groups = new WeakMap();
-frappe.ui.keys.shortcut_groups = shortcut_groups;
-
-frappe.ui.keys.get_shortcut_group = (parent) => {
-	// parent must be an object
-	if (!shortcut_groups.has(parent)) {
-		shortcut_groups.set(parent, new frappe.ui.keys.AltShortcutGroup());
-	}
-	return shortcut_groups.get(parent);
-}
-
-frappe.ui.keys.AltShortcutGroup = class AltShortcutGroup {
-	constructor() {
-		this.shortcuts_dict = {};
-		this.used_characters = ['s','h'];
-		this.$current_dropdown = null;
-		this.bind_events();
-	}
-
-	bind_events() {
-		$(document).on('keydown', (e) => {
-			let key = (frappe.ui.keys.key_map[e.which] || '').toLowerCase();
-
-			if (key === 'alt') {
-				if (this.$current_dropdown) {
-					this.$current_dropdown.addClass('alt-pressed');
-					$(document.body).removeClass('alt-pressed');
-				} else {
-					$(document.body).addClass('alt-pressed');
-					this.$current_dropdown && this.$current_dropdown.removeClass('alt-pressed');
-				}
-			}
-
-			if (key && e.altKey && key in this.shortcuts_dict) {
-				let shortcut = this.shortcuts_dict[key];
-				let is_visible = shortcut.$target.is(':visible');
-				if (!is_visible) return;
-
-				if (this.$current_dropdown) {
-					this.$current_dropdown.removeClass('alt-pressed');
-					let is_open = this.$current_dropdown.is('.open');
-					let is_child = $.contains(this.$current_dropdown[0], shortcut.$target[0]);
-					if (is_open && is_child) {
-						shortcut.$target[0].click();
-					}
-					return;
-				}
-				shortcut.$target[0].click();
-			}
-		});
-		$(document).on('keyup', (e) => {
-			if (e.key === 'Alt') {
-				if (this.$current_dropdown) {
-					this.$current_dropdown.removeClass('alt-pressed');
-				}
-				$(document.body).removeClass('alt-pressed');
-			}
-		});
-		$(document).on('show.bs.dropdown', (e) => {
-			let $target = $(e.target);
-			if ($target.is('.dropdown, .btn-group')) {
-				this.$current_dropdown = $target;
-			}
-		});
-		$(document).on('hide.bs.dropdown', () => {
-			this.$current_dropdown = null;
-		});
-	}
-
-	add($target, $text_el) {
-		if (!$text_el) {
-			$text_el = $target;
-		}
-		let text_content = $text_el.text().trim();
-		let letters = text_content.split('');
-		// first unused letter
-		let shortcut_letter = letters.find(letter => {
-			letter = letter.toLowerCase();
-			let is_valid_char = letter >= 'a' && letter <= 'z';
-			let is_taken = letter in this.shortcuts_dict || this.used_characters.includes(letter);
-			return !is_taken && is_valid_char;
-		});
-		if (!shortcut_letter) {
-			return;
-		}
-		for (let key in this.shortcuts_dict) {
-			let shortcut = this.shortcuts_dict[key];
-			if (shortcut.text === text_content) {
-				shortcut.$target = $target;
-				shortcut.$text_el = $text_el;
-				this.underline_text(shortcut);
-				return;
-			}
-		}
-
-		let shortcut = {
-			$target,
-			$text_el,
-			letter: shortcut_letter,
-			text: text_content
-		};
-		this.shortcuts_dict[shortcut_letter.toLowerCase()] = shortcut;
-		this.underline_text(shortcut);
-	}
-
-	underline_text(shortcut) {
-		shortcut.$text_el.attr('data-label', shortcut.text);
-		let underline_el_found = false;
-		let text_html = shortcut.text.split('').map(letter => {
-			if (letter === shortcut.letter && !underline_el_found) {
-				letter = `<span class="alt-underline">${letter}</span>`;
-				underline_el_found = true;
-			}
-			return letter;
-		}).join('');
-		let original_text_html = shortcut.$text_el.html();
-		text_html = original_text_html.replace(shortcut.text.trim(), text_html.trim());
-		shortcut.$text_el.html(text_html);
-	}
-}
-
->>>>>>> 5d4de0e1
 let standard_shortcuts = [];
 frappe.ui.keys.standard_shortcuts = standard_shortcuts;
 frappe.ui.keys.add_shortcut = (shortcut, action, description, page) => {
