// Copyright (c) 2015, Frappe Technologies Pvt. Ltd. and Contributors
// MIT License. See license.txt

// new re-re-factored Listing object
// now called BaseList
//
// opts:
//   parent

//   method (method to call on server)
//   args (additional args to method)
//   get_args (method to return args as dict)

//   show_filters [false]
//   doctype
//   filter_fields (if given, this list is rendered, else built from doctype)

//   query or get_query (will be deprecated)
//   query_max
//   buttons_in_frame

//   no_result_message ("No result")

//   page_length (20)
//   hide_refresh (False)
//   no_toolbar
//   new_doctype
//   [function] render_row(parent, data)
//   [function] onrun
//   no_loading (no ajax indicator)

frappe.provide('frappe.ui');

frappe.ui.BaseList = Class.extend({
	init: function (opts) {
		this.opts = opts || {};
		this.set_defaults();
		if (opts) {
			this.make();
		}
	},
	set_defaults: function () {
		this.page_length = 20;
		this.start = 0;
		this.data = [];
	},
	make: function (opts) {
		if (opts) {
			this.opts = opts;
		}
		this.prepare_opts();

		$.extend(this, this.opts);

		// make dom
		this.wrapper = $(frappe.render_template('listing', this.opts));
		this.parent.append(this.wrapper);

		this.set_events();

		if (this.page) {
			this.wrapper.find('.list-toolbar-wrapper').hide();
		}

		if (this.show_filters) {
			this.make_filters();
		}
	},
	prepare_opts: function () {
		if (this.opts.new_doctype) {
			if (!frappe.boot.user.can_create.includes(this.opts.new_doctype)) {
				this.opts.new_doctype = null;
			}
		}
		if (!this.opts.no_result_message) {
			this.opts.no_result_message = __('Nothing to show');
		}
		if (!this.opts.page_length) {
			this.opts.page_length = this.user_settings && this.user_settings.limit || 20;
		}
		this.opts._more = __('More');
	},
	add_button: function (label, click, icon) {
		if (this.page) {
			return this.page.add_menu_item(label, click, icon)
		} else {
			this.wrapper.find('.list-toolbar-wrapper').removeClass('hide');
			return $('<button class="btn btn-default"></button>')
				.appendTo(this.wrapper.find('.list-toolbar'))
				.html((icon ? ('<i class="' + icon + '"></i> ') : '') + label)
				.click(click);
		}
	},
	set_events: function () {
		var me = this;

		// next page
		this.wrapper.find('.btn-more').click(function () {
			me.run(true);
		});

		this.wrapper.find(".btn-group-paging").on('click', '.btn', function () {
			me.page_length = cint($(this).attr("data-value"));

			me.wrapper.find(".btn-group-paging .btn-info").removeClass("btn-info");
			$(this).addClass("btn-info");

			// always reset when changing list page length
			me.run();
		});

		// select the correct page length
		if (this.opts.page_length !== 20) {
			this.wrapper.find(".btn-group-paging .btn-info").removeClass("btn-info");
			this.wrapper
				.find(".btn-group-paging .btn[data-value='" + this.opts.page_length + "']")
				.addClass('btn-info');
		}

		// title
		if (this.title) {
			this.wrapper.find('h3').html(this.title).show();
		}

		// new
		this.set_primary_action();

		if (me.no_toolbar || me.hide_toolbar) {
			me.wrapper.find('.list-toolbar-wrapper').hide();
		}
	},

	set_primary_action: function () {
		var me = this;
		if (this.new_doctype) {
			this.page.set_primary_action(
				__("New"),
				me.make_new_doc.bind(me, me.new_doctype),
				"octicon octicon-plus"
			);
		} else {
			this.page.clear_primary_action();
		}
	},

	make_new_doc: function (doctype) {
		var me = this;
		frappe.model.with_doctype(doctype, function () {
			if (me.custom_new_doc) {
				me.custom_new_doc(doctype);
			} else {
				if (me.filter_list) {
					frappe.route_options = {};
					me.filter_list.get_filters().forEach(function (f, i) {
						if (f[2] === "=" && !frappe.model.std_fields_list.includes(f[1])) {
							frappe.route_options[f[1]] = f[3];
						}
					});
				}
				frappe.new_doc(doctype, true);
			}
		});
	},

	make_filters: function () {
		this.make_standard_filters();

		this.filter_list = new frappe.ui.FilterList({
			base_list: this,
			parent: this.wrapper.find('.list-filters').show(),
			doctype: this.doctype,
			filter_fields: this.filter_fields,
			default_filters: this.default_filters || []
		});
		// default filter for submittable doctype
		if (frappe.model.is_submittable(this.doctype)) {
			this.filter_list.add_filter(this.doctype, "docstatus", "!=", 2);
		}
	},

	make_standard_filters: function() {
		var me = this;
		if (this.standard_filters_added) {
			return;
		}

		if (this.meta) {
<<<<<<< HEAD
			var filter_count = 1;
			$(`<span class="octicon octicon-search text-muted small"></span>`)
				.appendTo(this.page.page_form);
=======
			if(this.is_list_view) {
				$(`<span class="octicon octicon-search text-muted small"></span>`)
					.prependTo(this.page.page_form);
			}
>>>>>>> 40f48037
			this.page.add_field({
				fieldtype: 'Data',
				label: 'ID',
				condition: 'like',
				fieldname: 'name',
				onchange: () => { me.refresh(true); }
			});

			this.meta.fields.forEach(function(df, i) {
				if(df.in_standard_filter && !frappe.model.no_value_type.includes(df.fieldtype)) {
					let options = df.options;
					let condition = '=';
					let fieldtype = df.fieldtype;
					if (['Text', 'Small Text', 'Text Editor', 'Data'].includes(fieldtype)) {
						fieldtype = 'Data';
						condition = 'like';
					}
					if(df.fieldtype == "Select" && df.options) {
						options = df.options.split("\n");
						if(options.length > 0 && options[0] != "") {
							options.unshift("");
							options = options.join("\n");
						}
					}
					let f = me.page.add_field({
						fieldtype: fieldtype,
						label: __(df.label),
						options: options,
						fieldname: df.fieldname,
						condition: condition,
						onchange: () => {me.refresh(true);}
					});
					filter_count ++;
					if (filter_count > 3) {
						$(f.wrapper).addClass('hidden-sm').addClass('hidden-xs');
					}
					if (filter_count > 5) {
						return false;
					}
				}
			});
		}

		this.standard_filters_added = true;
	},

	update_standard_filters: function(filters) {
		let me = this;
		for(let key in this.page.fields_dict) {
			let field = this.page.fields_dict[key];
			let value = field.get_value();
			if (value) {
				if (field.df.condition==='like' && !value.includes('%')) {
					value = '%' + value + '%';
				}
				filters.push([
					me.doctype,
					field.df.fieldname,
					field.df.condition || '=',
					value
				]);
			}
		}
	},


	clear: function () {
		this.data = [];
		this.wrapper.find('.result-list').empty();
		this.wrapper.find('.result').show();
		this.wrapper.find('.no-result').hide();
		this.start = 0;
		this.onreset && this.onreset();
	},

	set_filters_from_route_options: function ({clear_filters=true} = {}) {
		var me = this;
		if(this.filter_list && clear_filters) {
			this.filter_list.clear_filters();
		}

		for(var field in frappe.route_options) {
			var value = frappe.route_options[field];
			var doctype = null;

			// if `Child DocType.fieldname`
			if (field.includes(".")) {
				doctype = field.split(".")[0];
				field = field.split(".")[1];
			}

			// find the table in which the key exists
			// for example the filter could be {"item_code": "X"}
			// where item_code is in the child table.

			// we can search all tables for mapping the doctype
			if (!doctype) {
				doctype = frappe.meta.get_doctype_for_field(me.doctype, field);
			}

			if (doctype && me.filter_list) {
				if ($.isArray(value)) {
					me.filter_list.add_filter(doctype, field, value[0], value[1]);
				} else {
					me.filter_list.add_filter(doctype, field, "=", value);
				}
			}
		}
		frappe.route_options = null;
	},

	run: function(more) {
		setTimeout(() => this._run(more), 100);
	},

	_run: function (more) {
		var me = this;
		if (!more) {
			this.start = 0;
			this.onreset && this.onreset();
		}

		var args = this.get_call_args();
		this.save_user_settings_locally(args);

		// user_settings are saved by db_query.py when dirty
		$.extend(args, {
			user_settings: frappe.model.user_settings[this.doctype]
		});

		return frappe.call({
			method: this.opts.method || 'frappe.desk.query_builder.runquery',
			type: "GET",
			freeze: this.opts.freeze !== undefined ? this.opts.freeze : true,
			args: args,
			callback: function (r) {
				me.dirty = false;
				me.render_results(r);
			},
			no_spinner: this.opts.no_loading
		});
	},
	save_user_settings_locally: function (args) {
		if (this.opts.save_user_settings && this.doctype && !this.docname) {
			// save list settings locally
			var user_settings = frappe.model.user_settings[this.doctype];
			var different = false;

			if (!user_settings) {
				return;
			}

			if (!frappe.utils.arrays_equal(args.filters, user_settings.filters)) {
				// settings are dirty if filters change
				user_settings.filters = args.filters;
				different = true;
			}

			if (user_settings.order_by !== args.order_by) {
				user_settings.order_by = args.order_by;
				different = true;
			}

			if (user_settings.limit !== args.limit_page_length) {
				user_settings.limit = args.limit_page_length || 20
				different = true;
			}

			// save fields in list settings
			if (args.save_user_settings_fields) {
				user_settings.fields = args.fields;
			}

			if (different) {
				user_settings.updated_on = moment().toString();
			}
		}
	},
	get_call_args: function () {
		// load query
		if (!this.method) {
			var query = this.get_query && this.get_query() || this.query;
			query = this.add_limits(query);
			var args = {
				query_max: this.query_max,
				as_dict: 1
			}
			args.simple_query = query;
		} else {
			var args = {
				start: this.start,
				page_length: this.page_length
			}
		}

		// append user-defined arguments
		if (this.args)
			$.extend(args, this.args)

		if (this.get_args) {
			$.extend(args, this.get_args());
		}
		return args;
	},
	render_results: function (r) {
		if (this.start === 0)
			this.clear();

		this.wrapper.find('.btn-more, .list-loading').hide();

		var values = [];

		if (r.message) {
			values = this.get_values_from_response(r.message);
		}

		var show_results = true;
		if(this.show_no_result) {
			if($.isFunction(this.show_no_result)) {
				show_results = !this.show_no_result()
			} else {
				show_results = !this.show_no_result;
			}
		}

		// render result view when
		// length > 0 OR
		// explicitly set by flag
		if (values.length || show_results) {
			this.data = this.data.concat(values);
			this.render_view(values);
			this.update_paging(values);
		} else if (this.start === 0) {
			// show no result message
			this.wrapper.find('.result').hide();

			var msg = '';
			var no_result_message = this.no_result_message;
			if(no_result_message && $.isFunction(no_result_message)) {
				msg = no_result_message();
			} else if(typeof no_result_message === 'string') {
				msg = no_result_message;
			} else {
				msg = __('No Results')
			}

			this.wrapper.find('.no-result').html(msg).show();
		}

		this.wrapper.find('.list-paging-area')
			.toggle(values.length > 0|| this.start > 0);

		// callbacks
		if (this.onrun) this.onrun();
		if (this.callback) this.callback(r);
		this.wrapper.trigger("render-complete");
	},

	get_values_from_response: function (data) {
		// make dictionaries from keys and values
		if (data.keys && $.isArray(data.keys)) {
			return frappe.utils.dict(data.keys, data.values);
		} else {
			return data;
		}
	},

	render_view: function (values) {
		// override this method in derived class
	},

	update_paging: function (values) {
		if (values.length >= this.page_length) {
			this.wrapper.find('.btn-more').show();
			this.start += this.page_length;
		}
	},

	refresh: function () {
		this.run();
	},
	add_limits: function (query) {
		return query + ' LIMIT ' + this.start + ',' + (this.page_length + 1);
	},
	set_filter: function (fieldname, label, no_run, no_duplicate) {
		var filter = this.filter_list.get_filter(fieldname);
		if (filter) {
			var value = cstr(filter.field.get_value());
			if (value.includes(label)) {
				// already set
				return false

			} else if (no_duplicate) {
				filter.set_values(this.doctype, fieldname, "=", label);
			} else {
				// second filter set for this field
				if (fieldname == '_user_tags' || fieldname == "_liked_by") {
					// and for tags
					this.filter_list.add_filter(this.doctype, fieldname, 'like', '%' + label + '%');
				} else {
					// or for rest using "in"
					filter.set_values(this.doctype, fieldname, 'in', value + ', ' + label);
				}
			}
		} else {
			// no filter for this item,
			// setup one
			if (['_user_tags', '_comments', '_assign', '_liked_by'].includes(fieldname)) {
				this.filter_list.add_filter(this.doctype, fieldname, 'like', '%' + label + '%');
			} else {
				this.filter_list.add_filter(this.doctype, fieldname, '=', label);
			}
		}
		if (!no_run)
			this.run();
	},
	init_user_settings: function () {
		this.user_settings = frappe.model.user_settings[this.doctype] || {};
	},
	call_for_selected_items: function (method, args) {
		var me = this;
		args.names = this.get_checked_items().map(function (item) {
			return item.name;
		});

		frappe.call({
			method: method,
			args: args,
			freeze: true,
			callback: function (r) {
				if (!r.exc) {
					if (me.list_header) {
						me.list_header.find(".list-select-all").prop("checked", false);
					}
					me.refresh();
				}
			}
		});
	}
});<|MERGE_RESOLUTION|>--- conflicted
+++ resolved
@@ -185,16 +185,11 @@
 		}
 
 		if (this.meta) {
-<<<<<<< HEAD
 			var filter_count = 1;
-			$(`<span class="octicon octicon-search text-muted small"></span>`)
-				.appendTo(this.page.page_form);
-=======
 			if(this.is_list_view) {
 				$(`<span class="octicon octicon-search text-muted small"></span>`)
 					.prependTo(this.page.page_form);
 			}
->>>>>>> 40f48037
 			this.page.add_field({
 				fieldtype: 'Data',
 				label: 'ID',
