--- conflicted
+++ resolved
@@ -379,13 +379,6 @@
 		this.grid_wrapper = $("<div style='height: 500px;'>")
 			.appendTo(this.wrapper);
 		this.id = frappe.dom.set_unique_id(this.grid_wrapper.get(0));
-<<<<<<< HEAD
-=======
-		// zero-value check
-		$('<div class="checkbox show-zero">\
-				<label><input type="checkbox"> '+__('Show rows with zero values')
-			+'</label></div>').appendTo(this.wrapper);
->>>>>>> f0504b5b
 
 		this.bind_show();
 
