--- conflicted
+++ resolved
@@ -57,13 +57,8 @@
 				return `<span class="link-content help-video-link ellipsis" data-youtubeid="${item.youtube_id}">
 						${item.label ? item.label : item.name}</span>`;
 
-<<<<<<< HEAD
-			return `<span class="link-content ellipsis">
-					${item.label ? item.label : item.name}</span>`;
-=======
 			return `<a data-route="${frappe.utils.generate_route(item)}" class="link-content ellipsis">
 					${item.label ? item.label : item.name}</a>`;
->>>>>>> fa80d26f
 		};
 
 		this.link_list = this.links.map(item => {
