--- conflicted
+++ resolved
@@ -853,14 +853,8 @@
 				}
 
 				if (me.$input.cache[me.df.options][request.term]!=null) {
-<<<<<<< HEAD
-					// from cache
-					response(me.$input.cache[me.df.options][request.term]);
-					return;
-=======
 					// immediately show from cache
 					response(me.$input.cache[me.df.options][request.term]);
->>>>>>> 138a7471
 				}
 
 				var args = {
