--- conflicted
+++ resolved
@@ -4,7 +4,6 @@
 from __future__ import unicode_literals
 
 import webnotes	
-<<<<<<< HEAD
 import smtplib
 import _socket
 from webnotes.utils import cint
@@ -14,125 +13,6 @@
 	if webnotes.flags.mute_emails or webnotes.conf.get("mute_emails") or False:
 		webnotes.msgprint("Emails are muted")
 		return
-=======
-from webnotes import conf
-from webnotes import msgprint
-from webnotes.utils import cint, scrub_urls
-import email.utils
-
-class OutgoingEmailError(webnotes.ValidationError): pass
-
-def get_email(recipients, sender='', msg='', subject='[No Subject]', text_content = None, footer=None):
-	"""send an html email as multipart with attachments and all"""
-	email = EMail(sender, recipients, subject)
-	if (not '<br>' in msg) and (not '<p>' in msg) and (not '<div' in msg):
-		msg = msg.replace('\n', '<br>')
-	email.set_html(msg, text_content, footer=footer)
-
-	return email
-
-class EMail:
-	"""
-	Wrapper on the email module. Email object represents emails to be sent to the client. 
-	Also provides a clean way to add binary `FileData` attachments
-	Also sets all messages as multipart/alternative for cleaner reading in text-only clients
-	"""
-	def __init__(self, sender='', recipients=[], subject='', alternative=0, reply_to=None):
-		from email.mime.multipart import MIMEMultipart
-		from email import Charset
-		Charset.add_charset('utf-8', Charset.QP, Charset.QP, 'utf-8')
-
-		if isinstance(recipients, basestring):
-			recipients = recipients.replace(';', ',').replace('\n', '')
-			recipients = recipients.split(',')
-		
-		# remove null
-		recipients = filter(None, (r.strip() for r in recipients))
-		
-		self.sender = sender
-		self.reply_to = reply_to or sender
-		self.recipients = recipients
-		self.subject = subject
-		
-		self.msg_root = MIMEMultipart('mixed')
-		self.msg_multipart = MIMEMultipart('alternative')
-		self.msg_root.attach(self.msg_multipart)
-		self.cc = []
-		self.html_set = False
-	
-	def set_html(self, message, text_content = None, footer=None):
-		"""Attach message in the html portion of multipart/alternative"""
-		message = message + self.get_footer(footer)
-		message = scrub_urls(message)
-
-		# this is the first html part of a multi-part message, 
-		# convert to text well
-		if not self.html_set:
-			if text_content:
-				self.set_text(text_content)
-			else:
-				self.set_html_as_text(message)
-		
-		self.set_part_html(message)
-		self.html_set = True
-		
-	def set_text(self, message):
-		"""
-			Attach message in the text portion of multipart/alternative
-		"""
-		from email.mime.text import MIMEText
-		part = MIMEText(message.encode('utf-8'), 'plain', 'utf-8')		
-		self.msg_multipart.attach(part)
-			
-	def set_part_html(self, message):
-		from email.mime.text import MIMEText
-		part = MIMEText(message.encode('utf-8'), 'html', 'utf-8')
-		self.msg_multipart.attach(part)
-
-	def set_html_as_text(self, html):
-		"""return html2text"""
-		import HTMLParser
-		from webnotes.utils.email_lib.html2text import html2text
-		try:
-			self.set_text(html2text(html))
-		except HTMLParser.HTMLParseError:
-			pass
-	
-	def set_message(self, message, mime_type='text/html', as_attachment=0, filename='attachment.html'):
-		"""Append the message with MIME content to the root node (as attachment)"""
-		from email.mime.text import MIMEText
-		
-		maintype, subtype = mime_type.split('/')
-		part = MIMEText(message, _subtype = subtype)
-		
-		if as_attachment:
-			part.add_header('Content-Disposition', 'attachment', filename=filename)
-		
-		self.msg_root.attach(part)
-	
-	def get_footer(self, footer=None):
-		"""append a footer (signature)"""		
-		footer = footer or ""
-		footer += webnotes.conn.get_value('Control Panel',None,'mail_footer') or ''
-		
-		try:
-			import startup
-			footer += getattr(startup, 'mail_footer', '')
-		except ImportError:
-			pass
-		
-		return footer
-		
-	def attach_file(self, n):
-		"""attach a file from the `FileData` table"""
-		from webnotes.utils.file_manager import get_file		
-		res = get_file(n)
-		if not res:
-			return
-		
-		self.add_attachment(res[0], res[1])
->>>>>>> c82c785c
-	
 	
 	try:
 		smtpserver = SMTPServer()
