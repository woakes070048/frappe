--- conflicted
+++ resolved
@@ -184,11 +184,7 @@
 			'last_name': self.doc.last_name or '',
 			'user': self.doc.name,
 			'password': password,
-<<<<<<< HEAD
-			'company': webnotes.conn.get_default('company') or startup.product,
-=======
 			'company': webnotes.conn.get_default('company') or startup.product_name,
->>>>>>> a783c332
 			'login_url': get_request_site_address(),
 			'product': startup.product_name,
 			'user_fullname': get_user_fullname(webnotes.session['user'])
