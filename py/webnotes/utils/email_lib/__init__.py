# Copyright (c) 2012 Web Notes Technologies Pvt Ltd (http://erpnext.com)
# 
# MIT License (MIT)
# 
# Permission is hereby granted, free of charge, to any person obtaining a 
# copy of this software and associated documentation files (the "Software"), 
# to deal in the Software without restriction, including without limitation 
# the rights to use, copy, modify, merge, publish, distribute, sublicense, 
# and/or sell copies of the Software, and to permit persons to whom the 
# Software is furnished to do so, subject to the following conditions:
# 
# The above copyright notice and this permission notice shall be included in 
# all copies or substantial portions of the Software.
# 
# THE SOFTWARE IS PROVIDED "AS IS", WITHOUT WARRANTY OF ANY KIND, EXPRESS OR IMPLIED, 
# INCLUDING BUT NOT LIMITED TO THE WARRANTIES OF MERCHANTABILITY, FITNESS FOR A 
# PARTICULAR PURPOSE AND NONINFRINGEMENT. IN NO EVENT SHALL THE AUTHORS OR COPYRIGHT 
# HOLDERS BE LIABLE FOR ANY CLAIM, DAMAGES OR OTHER LIABILITY, WHETHER IN AN ACTION OF 
# CONTRACT, TORT OR OTHERWISE, ARISING FROM, OUT OF OR IN CONNECTION WITH THE SOFTWARE 
# OR THE USE OR OTHER DEALINGS IN THE SOFTWARE.
# 

from __future__ import unicode_literals
import webnotes

def sendmail_md(recipients, sender=None, msg=None, subject=None):
	"""send markdown email"""
	import markdown2
<<<<<<< HEAD
	sendmail(recipients, sender, markdown2.markdown(msg), subject, txt=msg, from_defs=from_defs)

def sendmail(recipients, sender='', msg='', subject='[No Subject]', txt=None, \
		parts=[], cc=[], attach=[], send_now=1, reply_to=None, template=None, from_defs=0):
	"""
		send an html email as multipart with attachments and all
	"""

	from webnotes.utils.email_lib.html2text import html2text
	from webnotes.utils.email_lib.send import EMail
	import HTMLParser
		
	email = EMail(sender, recipients, subject, reply_to=reply_to, from_defs=from_defs)
	email.cc = cc
	
	if msg:		
		if template:			
			msg = make_html_body(msg, template)
		else:
			# if not html, then lets put some whitespace
			if (not '<br>' in msg) and (not '<p>' in msg):
				msg = msg.replace('\n','<br>')
		
		footer = get_footer()

		footer = footer

		msg = msg + (footer or '')
		if txt:
			email.set_text(txt)
		else:
			try:
				email.set_text(html2text(msg))
			except HTMLParser.HTMLParseError:
				pass
		email.set_html(msg)
	for p in parts:
		email.set_message(p[1])
	for a in attach:
		email.attach(a)

	email.send(send_now)


def get_footer():
	"""
		Returns combination of footer from globals and Control Panel
	"""

	footer = webnotes.conn.get_value('Control Panel',None,'mail_footer') or ''
	footer += (webnotes.conn.get_global('global_mail_footer') or '')
	return footer
=======
	sendmail(recipients, sender, markdown2.markdown(msg), subject)
			
def sendmail(recipients, sender='', msg='', subject='[No Subject]'):
	"""send an html email as multipart with attachments and all"""
	from webnotes.utils.email_lib.smtp import get_email
	get_email(recipients, sender, msg, subject).send()
>>>>>>> f230ca1f

@webnotes.whitelist()
def send_form():
	"""Emails a print format (form). Called from form UI"""
	from webnotes.utils.email_lib.form_email import FormEmail
	FormEmail().send()

@webnotes.whitelist()
def get_contact_list():
	"""Returns contacts (from autosuggest)"""
	cond = ['`%s` like "%s%%"' % (f, 
		webnotes.form_dict.get('txt')) for f in webnotes.form_dict.get('where').split(',')]
	cl = webnotes.conn.sql("select `%s` from `tab%s` where %s" % (
  			 webnotes.form_dict.get('select')
			,webnotes.form_dict.get('from')
			,' OR '.join(cond)
		)
	)
	webnotes.response['cl'] = filter(None, [c[0] for c in cl])<|MERGE_RESOLUTION|>--- conflicted
+++ resolved
@@ -26,67 +26,12 @@
 def sendmail_md(recipients, sender=None, msg=None, subject=None):
 	"""send markdown email"""
 	import markdown2
-<<<<<<< HEAD
-	sendmail(recipients, sender, markdown2.markdown(msg), subject, txt=msg, from_defs=from_defs)
-
-def sendmail(recipients, sender='', msg='', subject='[No Subject]', txt=None, \
-		parts=[], cc=[], attach=[], send_now=1, reply_to=None, template=None, from_defs=0):
-	"""
-		send an html email as multipart with attachments and all
-	"""
-
-	from webnotes.utils.email_lib.html2text import html2text
-	from webnotes.utils.email_lib.send import EMail
-	import HTMLParser
-		
-	email = EMail(sender, recipients, subject, reply_to=reply_to, from_defs=from_defs)
-	email.cc = cc
-	
-	if msg:		
-		if template:			
-			msg = make_html_body(msg, template)
-		else:
-			# if not html, then lets put some whitespace
-			if (not '<br>' in msg) and (not '<p>' in msg):
-				msg = msg.replace('\n','<br>')
-		
-		footer = get_footer()
-
-		footer = footer
-
-		msg = msg + (footer or '')
-		if txt:
-			email.set_text(txt)
-		else:
-			try:
-				email.set_text(html2text(msg))
-			except HTMLParser.HTMLParseError:
-				pass
-		email.set_html(msg)
-	for p in parts:
-		email.set_message(p[1])
-	for a in attach:
-		email.attach(a)
-
-	email.send(send_now)
-
-
-def get_footer():
-	"""
-		Returns combination of footer from globals and Control Panel
-	"""
-
-	footer = webnotes.conn.get_value('Control Panel',None,'mail_footer') or ''
-	footer += (webnotes.conn.get_global('global_mail_footer') or '')
-	return footer
-=======
 	sendmail(recipients, sender, markdown2.markdown(msg), subject)
 			
 def sendmail(recipients, sender='', msg='', subject='[No Subject]'):
 	"""send an html email as multipart with attachments and all"""
 	from webnotes.utils.email_lib.smtp import get_email
 	get_email(recipients, sender, msg, subject).send()
->>>>>>> f230ca1f
 
 @webnotes.whitelist()
 def send_form():
