--- conflicted
+++ resolved
@@ -177,25 +177,15 @@
 		"""
 		conn = webnotes.conn
 		from webnotes.utils import cstr
-<<<<<<< HEAD
 		import json
-=======
->>>>>>> 41353319
+
 	
 		# get list of child tables, so we know what not to add in the recent list
 		child_tables = [t[0] for t in conn.sql('select name from tabDocType where istable = 1')]
 		
 		if not (dt in ['Print Format', 'Start Page', 'Event', 'ToDo Item', 'Search Criteria']) and not webnotes.is_testing and not (dt in child_tables):
-<<<<<<< HEAD
 			r = webnotes.conn.sql("select recent_documents from tabProfile where name=%s", self.name)[0][0] or ''
-=======
-			r = cstr(webnotes.conn.sql("select recent_documents from tabProfile where name=%s", self.name)[0][0] or '')
-			new_str = cstr(dt)+'~~~'+cstr(dn) + '\n'
-			if new_str in r:
-				r = r.replace(new_str, '')
-
-			self.recent = new_str + r
->>>>>>> 41353319
+
 			
 			# clear old style (to be removed)
 			if '~~' in r: r = ''
