language: python
dist: trusty

addons:
  hosts:
    - test_site
    - test_site_producer
  mariadb: 10.3
  postgresql: 9.5

git:
  depth: 1

cache:
  - pip
  - npm
  - yarn

matrix:
  include:
  - name: "Python 3.6 MariaDB"
    python: 3.6
    env: DB=mariadb TYPE=server
    script: bench --site test_site run-tests --coverage

  - name: "Python 3.6 PostgreSQL"
    python: 3.6
    env: DB=postgres TYPE=server
    script: bench --site test_site run-tests --coverage

  - name: "Cypress"
    python: 3.6
    env: DB=mariadb TYPE=ui
    before_script: 
    - bench --site test_site execute frappe.utils.install.complete_setup_wizard
    - bench --site test_site_producer execute frappe.utils.install.complete_setup_wizard
    script: bench --site test_site run-ui-tests frappe --headless

  - name: "Python 2.7 MariaDB"
    python: 2.7
    env: DB=mariadb TYPE=server
    script: bench --site test_site run-tests --coverage

before_install:
  # install wkhtmltopdf
  - wget -O /tmp/wkhtmltox.tar.xz https://github.com/frappe/wkhtmltopdf/raw/master/wkhtmltox-0.12.3_linux-generic-amd64.tar.xz
  - tar -xf /tmp/wkhtmltox.tar.xz -C /tmp
  - sudo mv /tmp/wkhtmltox/bin/wkhtmltopdf /usr/local/bin/wkhtmltopdf
  - sudo chmod o+x /usr/local/bin/wkhtmltopdf

  # install cups
  - sudo apt-get install libcups2-dev

install:
  - cd ~
  - source ./.nvm/nvm.sh
  - nvm install v8.10.0

  - git clone https://github.com/frappe/bench --depth 1
  - pip install -e ./bench

  - bench init frappe-bench --skip-assets --python $(which python) --frappe-path $TRAVIS_BUILD_DIR

  - mkdir ~/frappe-bench/sites/test_site
  - cp $TRAVIS_BUILD_DIR/.travis/consumer_db/$DB.json ~/frappe-bench/sites/test_site/site_config.json

  - mkdir ~/frappe-bench/sites/test_site_producer
  - cp $TRAVIS_BUILD_DIR/.travis/producer_db/$DB.json ~/frappe-bench/sites/test_site_producer/site_config.json

<<<<<<< HEAD
  - mysql -u root -e "SET GLOBAL character_set_server = 'utf8mb4'"
  - mysql -u root -e "SET GLOBAL collation_server = 'utf8mb4_unicode_ci'"

  - mysql -u root -e "CREATE DATABASE test_frappe_consumer"
  - mysql -u root -e "CREATE USER 'test_frappe_consumer'@'localhost' IDENTIFIED BY 'test_frappe_consumer'"
  - mysql -u root -e "GRANT ALL PRIVILEGES ON \`test_frappe_consumer\`.* TO 'test_frappe_consumer'@'localhost'"

  - mysql -u root -e "CREATE DATABASE test_frappe_producer"
  - mysql -u root -e "CREATE USER 'test_frappe_producer'@'localhost' IDENTIFIED BY 'test_frappe_producer'"
  - mysql -u root -e "GRANT ALL PRIVILEGES ON \`test_frappe_producer\`.* TO 'test_frappe_producer'@'localhost'"

  - mysql -u root -e "UPDATE mysql.user SET Password=PASSWORD('travis') WHERE User='root'"
  - mysql -u root -e "FLUSH PRIVILEGES"

  - psql -c "CREATE DATABASE test_frappe_consumer" -U postgres
  - psql -c "CREATE USER test_frappe_consumer WITH PASSWORD 'test_frappe'" -U postgres

  - psql -c "CREATE DATABASE test_frappe_producer" -U postgres
  - psql -c "CREATE USER test_frappe_producer WITH PASSWORD 'test_frappe'" -U postgres

  - wget -O /tmp/wkhtmltox.tar.xz https://github.com/frappe/wkhtmltopdf/raw/master/wkhtmltox-0.12.3_linux-generic-amd64.tar.xz
  - tar -xf /tmp/wkhtmltox.tar.xz -C /tmp
  - sudo mv /tmp/wkhtmltox/bin/wkhtmltopdf /usr/local/bin/wkhtmltopdf
  - sudo chmod o+x /usr/local/bin/wkhtmltopdf
=======
  - if [ $DB == "mariadb" ];then
      mysql -u root -e "SET GLOBAL character_set_server = 'utf8mb4'";
      mysql -u root -e "SET GLOBAL collation_server = 'utf8mb4_unicode_ci'";
      mysql -u root -e "CREATE DATABASE test_frappe";
      mysql -u root -e "CREATE USER 'test_frappe'@'localhost' IDENTIFIED BY 'test_frappe'";
      mysql -u root -e "GRANT ALL PRIVILEGES ON \`test_frappe\`.* TO 'test_frappe'@'localhost'";
      mysql -u root -e "UPDATE mysql.user SET Password=PASSWORD('travis') WHERE User='root'";
      mysql -u root -e "FLUSH PRIVILEGES";
    fi

  - if [ $DB == "postgres" ];then
      psql -c "CREATE DATABASE test_frappe" -U postgres;
      psql -c "CREATE USER test_frappe WITH PASSWORD 'test_frappe'" -U postgres;
    fi
>>>>>>> 08d7ccae

  - cd ./frappe-bench

  - sed -i 's/watch:/# watch:/g' Procfile
  - sed -i 's/schedule:/# schedule:/g' Procfile

  - if [ $TYPE == "server" ]; then sed -i 's/socketio:/# socketio:/g' Procfile; fi
  - if [ $TYPE == "server" ]; then sed -i 's/redis_socketio:/# redis_socketio:/g' Procfile; fi

  - if [ $TYPE == "ui" ]; then bench setup requirements --node; fi

  - bench start &
  - bench --site test_site reinstall --yes
  - bench --site test_site_producer reinstall --yes
  - bench build --app frappe

after_script:
  - pip install python-coveralls
  - coveralls -b apps/frappe -d ../../sites/.coverage<|MERGE_RESOLUTION|>--- conflicted
+++ resolved
@@ -31,7 +31,7 @@
   - name: "Cypress"
     python: 3.6
     env: DB=mariadb TYPE=ui
-    before_script: 
+    before_script:
     - bench --site test_site execute frappe.utils.install.complete_setup_wizard
     - bench --site test_site_producer execute frappe.utils.install.complete_setup_wizard
     script: bench --site test_site run-ui-tests frappe --headless
@@ -67,47 +67,29 @@
   - mkdir ~/frappe-bench/sites/test_site_producer
   - cp $TRAVIS_BUILD_DIR/.travis/producer_db/$DB.json ~/frappe-bench/sites/test_site_producer/site_config.json
 
-<<<<<<< HEAD
-  - mysql -u root -e "SET GLOBAL character_set_server = 'utf8mb4'"
-  - mysql -u root -e "SET GLOBAL collation_server = 'utf8mb4_unicode_ci'"
-
-  - mysql -u root -e "CREATE DATABASE test_frappe_consumer"
-  - mysql -u root -e "CREATE USER 'test_frappe_consumer'@'localhost' IDENTIFIED BY 'test_frappe_consumer'"
-  - mysql -u root -e "GRANT ALL PRIVILEGES ON \`test_frappe_consumer\`.* TO 'test_frappe_consumer'@'localhost'"
-
-  - mysql -u root -e "CREATE DATABASE test_frappe_producer"
-  - mysql -u root -e "CREATE USER 'test_frappe_producer'@'localhost' IDENTIFIED BY 'test_frappe_producer'"
-  - mysql -u root -e "GRANT ALL PRIVILEGES ON \`test_frappe_producer\`.* TO 'test_frappe_producer'@'localhost'"
-
-  - mysql -u root -e "UPDATE mysql.user SET Password=PASSWORD('travis') WHERE User='root'"
-  - mysql -u root -e "FLUSH PRIVILEGES"
-
-  - psql -c "CREATE DATABASE test_frappe_consumer" -U postgres
-  - psql -c "CREATE USER test_frappe_consumer WITH PASSWORD 'test_frappe'" -U postgres
-
-  - psql -c "CREATE DATABASE test_frappe_producer" -U postgres
-  - psql -c "CREATE USER test_frappe_producer WITH PASSWORD 'test_frappe'" -U postgres
-
-  - wget -O /tmp/wkhtmltox.tar.xz https://github.com/frappe/wkhtmltopdf/raw/master/wkhtmltox-0.12.3_linux-generic-amd64.tar.xz
-  - tar -xf /tmp/wkhtmltox.tar.xz -C /tmp
-  - sudo mv /tmp/wkhtmltox/bin/wkhtmltopdf /usr/local/bin/wkhtmltopdf
-  - sudo chmod o+x /usr/local/bin/wkhtmltopdf
-=======
   - if [ $DB == "mariadb" ];then
       mysql -u root -e "SET GLOBAL character_set_server = 'utf8mb4'";
       mysql -u root -e "SET GLOBAL collation_server = 'utf8mb4_unicode_ci'";
-      mysql -u root -e "CREATE DATABASE test_frappe";
-      mysql -u root -e "CREATE USER 'test_frappe'@'localhost' IDENTIFIED BY 'test_frappe'";
-      mysql -u root -e "GRANT ALL PRIVILEGES ON \`test_frappe\`.* TO 'test_frappe'@'localhost'";
+
+      mysql -u root -e "CREATE DATABASE test_frappe_consumer";
+      mysql -u root -e "CREATE USER 'test_frappe_consumer'@'localhost' IDENTIFIED BY 'test_frappe_consumer'";
+      mysql -u root -e "GRANT ALL PRIVILEGES ON \`test_frappe_consumer\`.* TO 'test_frappe_consumer'@'localhost'";
+
+      mysql -u root -e "CREATE DATABASE test_frappe_producer";
+      mysql -u root -e "CREATE USER 'test_frappe_producer'@'localhost' IDENTIFIED BY 'test_frappe_producer'";
+      mysql -u root -e "GRANT ALL PRIVILEGES ON \`test_frappe_producer\`.* TO 'test_frappe_producer'@'localhost'";
+
       mysql -u root -e "UPDATE mysql.user SET Password=PASSWORD('travis') WHERE User='root'";
       mysql -u root -e "FLUSH PRIVILEGES";
     fi
 
   - if [ $DB == "postgres" ];then
-      psql -c "CREATE DATABASE test_frappe" -U postgres;
-      psql -c "CREATE USER test_frappe WITH PASSWORD 'test_frappe'" -U postgres;
+      psql -c "CREATE DATABASE test_frappe_consumer" -U postgres;
+      psql -c "CREATE USER test_frappe_consumer WITH PASSWORD 'test_frappe'" -U postgres;
+
+      psql -c "CREATE DATABASE test_frappe_producer" -U postgres;
+      psql -c "CREATE USER test_frappe_producer WITH PASSWORD 'test_frappe'" -U postgres;
     fi
->>>>>>> 08d7ccae
 
   - cd ./frappe-bench
 
